/*
 * Copyright 2017 Liam Palmer, Esben Bjerre
 *
 * Licensed under the Apache License, Version 2.0 (the "License");
 * you may not use this file except in compliance with the License.
 * You may obtain a copy of the License at
 *
 *   http://www.apache.org/licenses/LICENSE-2.0
 *
 * Unless required by applicable law or agreed to in writing, software
 * distributed under the License is distributed on an "AS IS" BASIS,
 * WITHOUT WARRANTIES OR CONDITIONS OF ANY KIND, either express or implied.
 * See the License for the specific language governing permissions and
 * limitations under the License.
 */

use RedBlackTree.RedBlackTree;
use Core/Cmp.Ordering;

///
/// The Set type.
///
/// A set is currently represented internally as a red-black tree.
///
enum Set[t] {
    case Set(RedBlackTree[t, Unit])
}

instance ToString[Set[a]] with [a : ToString] {
    def toString(xs: Set[a]): String =
        let s = Set.foldRight((x, acc) -> "${x}, ${acc}", "", xs);
        "Set#{${String.dropRight(2, s)}}"
}

<<<<<<< HEAD
instance Eq[Set[a]] with[a : Eq] {

    def eq(xs: Set[a], ys: Set[a]): Bool =
        let Set(t1) = xs;
        let Set(t2) = ys;
        t1 == t2

    def neq(xs: Set[a], ys: Set[a]): Bool =
        let Set(t1) = xs;
        let Set(t2) = ys;
        t1 != t2

=======
instance Hash[Set[a]] with [a : Hash] {
    def hash(xs: Set[a]): Int =
        Set.foldLeft((acc, x) -> acc * 37 + Hash.hash(x), 7793, xs)
>>>>>>> daed63d1
}

namespace Set {

    ///
    /// Returns the size of `xs`.
    ///
    @Time(size(xs)) @Space(1)
    pub def size(xs: Set[a]): Int32 =
        let Set(es) = xs;
        RedBlackTree.size(es)






    ///
    /// Returns the empty set.
    ///
    /// `Set#{}` is syntactic sugar for `empty` (`Set#{} = empty()`).
    ///
    @Time(1) @Space(1)
    pub def empty(): Set[a] = Set(RedBlackTree.empty())

    ///
    /// Returns the singleton set containing `x`.
    ///
    /// `Set#{x}` is syntactic sugar for `singleton` (`Set#{x} = singleton(x)`).
    ///
    @Time(1) @Space(1)
    pub def singleton(x: a): Set[a] = insert(x, empty())

    ///
    /// Returns a set of all integers between `b` (inclusive) and `e` (exclusive).
    ///
    /// Returns `empty()` if `b >= e`.
    ///
    @Time(e - b) @Space(e - b)
    pub def range(b: Int32, e: Int32): Set[Int32] =
        if (b >= e) empty() else rangeHelper(b, e - 1, empty())

    ///
    /// Adds `x` to `xs`.
    ///
    @Time(Int32.log2(size(xs))) @Space(Int32.log2(size(xs)))
    pub def insert(x: a, xs: Set[a]): Set[a] =
        let Set(es) = xs;
        Set(RedBlackTree.insert(x, (), es))

    ///
    /// Removes `x` from `xs`.
    ///
    @Time(Int32.log2(size(xs))) @Space(Int32.log2(size(xs)))
    pub def delete(x: a, xs: Set[a]): Set[a] =
        let Set(es) = xs;
        Set(RedBlackTree.delete(x, es))





    ///
    /// Returns true if and only if `xs` is the empty set.
    ///
    @Time(1) @Space(1)
    pub def isEmpty[a : Eq](xs: Set[a]): Bool =
        let Set(es) = xs;
        es == RedBlackTree.empty()

    ///
    /// Returns true if and only if `x` is a member of `xs`.
    ///
    @Time(Int32.log2(size(xs))) @Space(1)
    pub def memberOf[a : Eq](x: a, xs: Set[a]): Bool =
        let Set(es) = xs;
        RedBlackTree.memberOf(x, es)

    ///
    /// Returns true if and only if every element in `xs` appears in `ys`.
    ///
    @Time(size(xs)) @Space(size(xs) * Int32.log2(size(ys)))
    pub def isSubsetOf[a : Eq](xs: Set[a], ys: Set[a]): Bool = forall(x -> memberOf(x, ys), xs)

    ///
    /// Returns true if and only if every element in `xs` appears in `ys` and `xs != ys`.
    ///
    @Time(size(xs)) @Space(size(xs) * Int32.log2(size(ys)))
    pub def isProperSubsetOf[a : Eq](xs: Set[a], ys: Set[a]): Bool = size(xs) != size(ys) and isSubsetOf(xs, ys)

    ///
    /// Alias for `findLeft`.
    ///
    /// The function `f` must be pure.
    ///
    @Time(time(f) * size(xs)) @Space(space(f) * Int32.log2(size(xs)))
    pub def find(f: a -> Bool, xs: Set[a]): Option[a] = findLeft(f, xs)

    ///
    /// Optionally returns the first element of `xs` that satisfies the predicate `f` when searching from left to right.
    ///
    /// The function `f` must be pure.
    ///
    @Time(time(f) * size(xs)) @Space(space(f) * Int32.log2(size(xs)))
    pub def findLeft(f: a -> Bool, xs: Set[a]): Option[a] =
        let Set(es) = xs;
        RedBlackTree.findLeft((x, _) -> f(x), es) |> Option.map(fst)

    ///
    /// Optionally returns the first element of `xs` that satisfies the predicate `f` when searching from right to left.
    ///
    /// The function `f` must be pure.
    ///
    @Time(time(f) * size(xs)) @Space(space(f) * Int32.log2(size(xs)))
    pub def findRight(f: a -> Bool, xs: Set[a]): Option[a] =
        let Set(es) = xs;
        RedBlackTree.findRight((x, _) -> f(x), es) |> Option.map(fst)






    ///
    /// Alias for `foldLeft`.
    ///
    pub def fold(f: (b, a) -> b & e, s: b, xs: Set[a]): b & e = foldLeft(f, s, xs)

    ///
    /// Applies `f` to a start value `s` and all elements in `xs` going from left to right.
    ///
    /// That is, the result is of the form: `f(...f(f(s, x1), x2)..., xn)`.
    ///
    pub def foldLeft(f: (b, a) -> b & e, s: b, xs: Set[a]): b & e =
        let Set(es) = xs;
        RedBlackTree.foldLeft((acc, k, _) -> f(acc, k), s, es)

    ///
    /// Applies `f` to a start value `s` and all elements in `xs` going from right to left.
    ///
    /// That is, the result is of the form: `f(x1, ...f(xn-1, f(xn, s))...)`.
    ///
    pub def foldRight(f: (a, b) -> b & e, s: b, xs: Set[a]): b & e =
        let Set(es) = xs;
        RedBlackTree.foldRight((k, _, acc) -> f(k, acc), s, es)

    ///
    /// Alias for `reduceLeft`.
    ///
    pub def reduce(f: (a, a) -> a & e, xs: Set[a]): Option[a] & e = reduceLeft(f, xs)

    ///
    /// Applies `f` to all elements in `xs` going from left to right until a single value `v` is obtained.  Returns `Some(v)`.
    /// That is, the result is of the form: `Some(f(...f(f(x1, x2), x3)..., xn))`
    /// Returns `None` if `xs` is the empty set.
    ///
    pub def reduceLeft(f: (a, a) -> a & e, xs: Set[a]): Option[a] & e =
        let Set(es) = xs;
        RedBlackTree.reduceLeft((x, _, y, _) -> (f(x, y), ()), es) |> Option.map(fst)

    ///
    /// Applies `f` to all elements in `xs` going from right to left until a single value `v` is obtained.  Returns `Some(v)`.
    /// That is, the result is of the form: `Some(f(x1, ...f(xn-2, f(xn-1, xn))...))`
    /// Returns `None` if `xs` is the empty set.
    ///
    pub def reduceRight(f: (a, a) -> a & e, xs: Set[a]): Option[a] & e =
        let Set(es) = xs;
        RedBlackTree.reduceRight((x, _, y, _) -> (f(x, y), ()), es) |> Option.map(fst)






    ///
    /// Returns the number of elements in `xs` that satisfy the predicate `f`.
    ///
    /// The function `f` must be pure.
    ///
    @Time(time(f) * size(xs)) @Space(space(f) * Int32.log2(size(xs)))
    pub def count(f: a -> Bool, xs: Set[a]): Int32 =
        foldLeft((acc, x) -> if (f(x)) 1 + acc else acc, 0, xs)

    ///
    /// Returns the union of the elements in `xs`.
    ///
    @Time(size(xs) * Int32.log2(size(xs))) @Space(size(xs) * Int32.log2(size(xs)))
    pub def flatten(xs: Set[Set[a]]): Set[a] =
        foldLeft((acc, x) -> union(acc, x), empty(), xs)

    ///
    /// Returns `true` if and only if at least one element in `xs` satisfies the predicate `f`.
    ///
    /// Returns `false` if `xs` is the empty set.
    ///
    /// The function `f` must be pure.
    ///
    @Time(time(f) * size(xs)) @Space(space(f) * Int32.log2(size(xs)))
    pub def exists(f: a -> Bool, xs: Set[a]): Bool =
        let Set(es) = xs;
        RedBlackTree.exists((x, _) -> f(x), es)

    ///
    /// Returns `true` if and only if all elements in `xs` satisfy the predicate `f`.
    ///
    /// Returns `true` if `xs` is the empty set.
    ///
    /// The function `f` must be pure.
    ///
    @Time(time(f) * size(xs)) @Space(space(f) * Int32.log2(size(xs)))
    pub def forall(f: a -> Bool, xs: Set[a]): Bool =
        let Set(es) = xs;
        RedBlackTree.forall((x, _) -> f(x), es)






    ///
    /// Returns the union of `xs` and `ys`.
    ///
    @Time(size(ys) * Int32.log2(size(xs))) @Space(size(ys) * Int32.log2(size(xs)))
    pub def union(xs: Set[a], ys: Set[a]): Set[a] =
        foldLeft((acc, x) -> insert(x, acc), xs, ys)

    ///
    /// Returns the intersection of `xs` and `ys`.
    ///
    @Time(size(ys) * Int32.log2(size(xs))) @Space(size(ys) * Int32.log2(size(xs)))
    pub def intersection[a : Eq](xs: Set[a], ys: Set[a]): Set[a] =
        foldLeft((acc, x) -> if (memberOf(x, xs)) insert(x, acc) else acc, empty(), ys)

    ///
    /// Returns the difference of `xs` and `ys`, i.e. `xs - ys`.
    ///
    @Time(size(xs) * Int32.log2(size(ys))) @Space(size(xs) * Int32.log2(size(ys)))
    pub def difference[a : Eq](xs: Set[a], ys: Set[a]): Set[a] =
        foldLeft((acc, x) -> if (not memberOf(x, ys)) insert(x, acc) else acc, empty(), xs)

    ///
    /// Returns all subsets of `xs`.
    ///
    @Time(size(xs) * (1 <<< size(xs))) @Space(size(xs) * (1 <<< size(xs)))
    pub def subsets(xs: Set[a]): Set[Set[a]] =
        foldLeft((acc, x) -> union(map(y -> insert(x, y), acc), acc), insert(empty(), empty()), xs)






    ///
    /// Returns the set of all elements of `xs` that satisfy the predicate `f`.
    ///
    /// The function `f` must be pure.
    ///
    @Time(time(f) * size(xs)) @Space(space(f) * size(xs))
    pub def filter(f: a -> Bool, xs: Set[a]): Set[a] =
        foldLeft((acc, x) -> if (f(x)) insert(x, acc) else acc, empty(), xs)

    ///
    /// Returns the result of applying `f` to every element in `xs`.
    ///
    /// Note: The returned set may be smaller than `xs`.
    ///
    @Time(time(f) * size(xs)) @Space(space(f) * size(xs))
    pub def map(f: a -> b & e, xs: Set[a]): Set[b] & e =
        foldLeft((acc, x) -> insert(f(x), acc), empty(), xs)

    ///
    /// Returns the result of applying `f` to every element in `xs` and taking the union.
    ///
    @Time(time(f) * size(xs) * Int32.log2(size(xs))) @Space(space(f) * size(xs) * Int32.log2(size(xs)))
    pub def flatMap(f: a -> Set[b] & e, xs: Set[a]): Set[b] & e =
        foldLeft((acc, x) -> union(acc, f(x)), empty(), xs)

    ///
    /// Replaces the element `x` with `y` if `x` is in `xs`. Otherwise, returns `xs`.
    ///
    /// Note: The returned set may be smaller than `xs`.
    ///
    @Time(Int32.log2(size(xs))) @Space(Int32.log2(size(xs)))
    pub def replace[a : Eq](x: a, y: a, xs: Set[a]): Set[a] =
        if (memberOf(x, xs)) insert(y, delete(x, xs)) else xs

    ///
    /// Returns a pair of sets `(ys, zs)`.
    ///
    /// `ys` contains all elements of `xs` that satisfy the predicate `f`.
    /// `zs` contains all elements of `xs` that do not satisfy the predicate `f`.
    ///
    /// The function `f` must be pure.
    ///
    @Time(size(xs) * Int32.log2(size(xs))) @Space(size(xs) * Int32.log2(size(xs)))
    pub def partition(f: a -> Bool, xs: Set[a]): (Set[a], Set[a]) =
        foldLeft((acc, x) ->
            let (a, b) = acc;
            if (f(x))
                (insert(x, a), b)
            else
                (a, insert(x, b)), (empty(), empty()),
            xs)




    ///
    /// Returns `xs` as a mutable set.
    ///
    @Time(1) @Space(1)
    pub def toMut(xs: Set[a]): MutSet[a] & Impure =
        MutSet(ref xs)

    ///
    /// Returns the set `xs` as a list.
    ///
    @Time(size(xs)) @Space(size(xs))
    pub def toList(xs: Set[a]): List[a] =
        foldLeft((acc, x) -> x :: acc, Nil, xs)

    ///
    /// Returns the association set `xs` as a map.
    ///
    /// If `xs` contains multiple mappings with the same key, `toMap` does not
    /// make any guarantees about which mapping will be in the resulting map.
    ///
    @Time(size(xs)) @Space(size(xs))
    pub def toMap(xs: Set[(a, b)]): Map[a, b] =
        foldRight((x, acc) -> let (k, v) = x; Map.insert(k, v, acc), Map#{}, xs)

    ///
    /// Applies `f` to every element of `xs`.
    ///
    /// The function `f` must be impure.
    ///
    @Time(size(f) * size(xs)) @Space(space(f) * Int32.log2(size(xs)))
    pub def foreach(f: a ~> Unit, xs: Set[a]): Unit & Impure =
        let Set(es) = xs;
        RedBlackTree.foreach((x, _) -> f(x), es)

    ///
    /// Build a set by applying `f` to the seed value `st`.
    ///
    /// `f` should return `Some(a,st1)` to signal a new set element `a` and a new seed value `st1`.
    ///
    /// `f` should return `None` to signal the end of building the set.
    ///
    pub def unfold(f: s -> Option[(a, s)] & e, st: s): Set[a] & e = unfoldHelper(f, st, empty())

    ///
    /// Helper function for `unfold`.
    ///
    def unfoldHelper(f: s -> Option[(a, s)] & e, st: s, ac: Set[a]): Set[a] & e = match f(st) {
        case None => ac
        case Some((a, st1)) => unfoldHelper(f, st1, insert(a, ac))
    }

    ///
    /// Build a set by applying the function `next` to `()`. `next` is expected to encapsulate
    /// a stateful resource such as a file handle that can be iterated.
    ///
    /// `next` should return `Some(a)` to signal a value pair `a`.
    ///
    /// `next` should return `None` to signal the end of building the set.
    ///
    pub def unfoldWithIter(next: () ~> Option[a]): Set[a] & Impure = unfoldWithIterHelper(next, empty())

    ///
    /// Helper function for `unfoldWithIter`.
    ///
    def unfoldWithIterHelper(next: () ~> Option[a], ac: Set[a]): Set[a] & Impure = match next() {
        case None => ac
        case Some(a) => unfoldWithIterHelper(next, insert(a, ac))
    }

    ///
    /// Extracts a range of elements from the set `xs`.
    ///
    /// That is, the result is a list of all elements `x` where `p(x)` returns `Equal`.
    ///
    pub def query(p: a -> Ordering & e, xs: Set[a]): List[a] & e =
        let Set(es) = xs;
        RedBlackTree.queryWith(p, (k, _) -> k, es)

    ///
    /// Helper function for `cmp`.
    ///
    def __cmpHelper(xs: List[a], ys: List[a]): Int32 = match (xs, ys) {
        case (z :: zs, w :: ws) =>
            let cmp = z <=> w;
            if (cmp == 0) __cmpHelper(zs, ws) else cmp
        case (_ :: _, Nil) => 1
        case (Nil, _ :: _) => -1
        case (Nil, Nil) => 0
    }

    ///
    /// Returns the result of a three-way comparison between `xs` and `ys`.
    ///
    /// Returns n < 0 if `xs` is lexicographically smaller than `ys`.
    /// Returns n = 0 if `xs` is equal to `ys`.
    /// Returns n > 0 if `xs` is lexicographically greater than `ys`.
    ///
    pub def __cmp(xs: Set[a], ys: Set[a]): Int32 =
        __cmpHelper(toList(xs), toList(ys))

    ///
    /// Helper function for `range`.
    ///
    def rangeHelper(b: Int32, n: Int32, acc: Set[Int32]): Set[Int32] =
        if (n < b) acc else rangeHelper(b, n - 1, insert(n, acc))

}<|MERGE_RESOLUTION|>--- conflicted
+++ resolved
@@ -32,7 +32,11 @@
         "Set#{${String.dropRight(2, s)}}"
 }
 
-<<<<<<< HEAD
+instance Hash[Set[a]] with [a : Hash] {
+    def hash(xs: Set[a]): Int =
+        Set.foldLeft((acc, x) -> acc * 37 + Hash.hash(x), 7793, xs)
+}
+
 instance Eq[Set[a]] with[a : Eq] {
 
     def eq(xs: Set[a], ys: Set[a]): Bool =
@@ -45,11 +49,6 @@
         let Set(t2) = ys;
         t1 != t2
 
-=======
-instance Hash[Set[a]] with [a : Hash] {
-    def hash(xs: Set[a]): Int =
-        Set.foldLeft((acc, x) -> acc * 37 + Hash.hash(x), 7793, xs)
->>>>>>> daed63d1
 }
 
 namespace Set {
