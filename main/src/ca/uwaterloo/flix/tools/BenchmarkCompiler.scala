package ca.uwaterloo.flix.tools

import ca.uwaterloo.flix.Main.CmdOpts
import ca.uwaterloo.flix.api.{Flix, PhaseTime}
import ca.uwaterloo.flix.runtime.CompilationResult
import ca.uwaterloo.flix.util.{LocalResource, Options, StatUtils}
import org.json4s.JsonDSL._
import org.json4s.native.JsonMethods

import java.io.PrintWriter

/**
  * A collection of internal utilities to measure the performance of the Flix compiler itself.
  */
object BenchmarkCompiler {

  /**
    * The number of compilations to perform when collecting statistics.
    */
  val N = 10

  /**
    * Outputs statistics about the size of the generated JVM code.
    */
  def benchmarkCodeSize(o: Options): Unit = {
    val flix = newFlix(o)
    val result = flix.compile().get
    val codeSize = result.codeSize

    // Find the number of lines of source code.
    val lines = result.getTotalLines.toLong

    // Print JSON or plain text?
    if (o.json) {
      val json =
        ("codeSize" -> codeSize) ~
          ("lines" -> lines)
      val s = JsonMethods.pretty(JsonMethods.render(json))
      println(s)
    } else {
      println("====================== Flix Generated Code Size ======================")
      println()
      println(s"Generated ${java.text.NumberFormat.getIntegerInstance.format(codeSize)} Bytes of code from $lines lines of source code.")
    }
  }

  def benchmarkInlineThresholdExperiment(o: Options): Unit = {
    // Inline threshold
    val threshold = Array(4,8,16,32)
    println(f"Template")
    println(f"Throughput: min; max; avg; median")
    println(s"codesize")
    threshold.indices.foreach { i =>
      val results = (0 until N).map { _ =>
        val flix = newFlix(o)
        flix.optmizerLoopCount = 4
        flix.optmizerInlineThreshold = threshold.apply(i)
        flix.compile().get
      }

      val lines = results.head.getTotalLines.toLong
      val codeSize = StatUtils.avg(results.map(_.codeSize.toLong).toList).toInt
      val timings = results.map(_.totalTime).toList
      val throughputs = timings.map(throughput(lines, _))
      val min = throughputs.min
      val max = throughputs.max
      val avg = StatUtils.avg(throughputs.map(_.toLong)).toInt
      val median = StatUtils.median(throughputs.map(_.toLong)).toInt

      println(f"Optimizer inlineThreshold = ${threshold.apply(i)}")
      println(f"$min%,6d;$max%,6d;$avg%,6d;$median%,6d")
      println(s"${java.text.NumberFormat.getIntegerInstance.format(codeSize)}")
    }
  }

  def benchmarkLoopExperiment(cmdOpts: CmdOpts, o: Options): Unit = {
    println(f"Template")
    println(f"Throughput: min; max; avg; median")
    println(s"codesize")
    (0 to cmdOpts.optimizerLoopCount.get).foreach { i =>
      val results = (0 until N).map { _ =>
        val flix = newFlix(o)
        flix.optmizerLoopCount = i
        flix.compile().get
      }

      val lines = results.head.getTotalLines.toLong
      val codeSize = StatUtils.avg(results.map(_.codeSize.toLong).toList).toInt
      val timings = results.map(_.totalTime).toList
      val throughputs = timings.map(throughput(lines, _))
      val min = throughputs.min
      val max = throughputs.max
      val avg = StatUtils.avg(throughputs.map(_.toLong)).toInt
      val median = StatUtils.median(throughputs.map(_.toLong)).toInt

<<<<<<< HEAD
      println(f"====================== Flix Compiler Throughput - Optimizer iterations = $i ======================")
      println(f"Throughput (best): $max%,6d lines/sec (with $threads threads.)")
      println(f"  min: $min%,6d, max: $max%,6d, avg: $avg%,6d, median: $median%,6d")
      println(f"  The highest throughput was in iteration: $bestIter (out of $N).")
      println(f"  The ratio between the best and worst iteration was: $bestWorstRatio%1.1fx.")
      println(f"Finished $N iterations on $lines%,6d lines of code in $totalTime seconds.")
      println(s"Generated ${java.text.NumberFormat.getIntegerInstance.format(codeSize)} Bytes of code from $lines lines of source code.")
      println(f"====================== Flix Generated Code Size $i ======================")

      Benchmarker.benchmark(results.head, new PrintWriter(System.out, true))(o)
=======
      println(f"Optimizer iterations = $i")
      println(f"$min%,6d;$max%,6d;$avg%,6d;$median%,6d")
      println(s"${java.text.NumberFormat.getIntegerInstance.format(codeSize)}")
>>>>>>> 3d0903b3
    }
  }

  /**
    * Outputs statistics about time spent in each compiler phase.
    */
  def benchmarkPhases(o: Options): Unit = {
    //
    // Collect data from N iterations.
    //
    val r = (0 until N).map { _ =>
      val flix = newFlix(o)
      val compilationResult = flix.compile().get
      (compilationResult, flix.phaseTimers.toList)
    }

    processPhasesResults(o, r)
  }

  def benchmarkIncremental(o: Options): Unit = {
    // Get an initial Flix object and precompile it once.
    val flix = newFlix(o)
    flix.setOptions(flix.options.copy(incremental = true))
    flix.compile()

    //
    // Collect data from N iterations, using the same Flix object.
    //
    val r = (0 until N).map { _ =>
      // Re-add all the inputs to mark them all as changed.
      addInputs(flix)

      val compilationResult = flix.compile().get
      (compilationResult, flix.phaseTimers.toList)
    }

    processPhasesResults(o, r)
  }

  /**
    * Processes and prints the results of the phase benchmarking.
    */
  private def processPhasesResults(o: Options, r: IndexedSeq[(CompilationResult, List[PhaseTime])]): Unit = {
    //
    // Split into compilation results and phase results.
    //
    val results = r.map(_._1).toList
    val phases = r.map(_._2)

    // Compute a map from phase -> list of times.
    val phaseTimings = phases.flatten.groupMap(_.phase)(_.time)

    // Compute a map from phase -> statistics.
    val phaseStats = phaseTimings.map {
      case (phase, times) => (phase, SummaryStatistics.from(times))
    }

    // Compute the sum of all the average times.
    val totalMean = phaseStats.values.map(_.mean).sum

    // The number of threads used.
    val threads = o.threads

    // Find the number of lines of source code.
    val lines = results.head.getTotalLines.toLong

    // Find the timings of each run.
    val timings = results.map(_.totalTime)

    // Compute the total time in seconds.
    val totalTime = (timings.sum / 1_000_000_000L).toInt

    // Print JSON or plain text?
    if (o.json) {
      val json =
        ("threads" -> threads) ~
          ("lines" -> lines) ~
          ("iterations" -> N) ~
          ("phases" -> phaseStats.map {
            case (phase, time) => ("phase" -> phase) ~ ("time" -> time.mean)
          })
      val s = JsonMethods.pretty(JsonMethods.render(json))
      println(s)
    } else {
      println("====================== Flix Compiler Phases ======================")
      println()
      println("Mean runtime per phase (low to high):")
      for ((phase, time) <- phaseStats.toList.sortBy(_._2.mean)) {
        val msec = time.mean / 1_000_000.toDouble
        val percent = 100.0 * (time.mean / totalMean)
        println(f"  $phase%-30s $msec%5.1f ms ($percent%04.1f%%)")
      }
      println()
      println(f"Finished $N iterations on $lines%,6d lines of code in $totalTime seconds.")
    }
  }

  /**
    * Computes the throughput of the compiler.
    */
  def benchmarkThroughput(o: Options): Unit = {
    //
    // Collect data from N iterations.
    //
    val results = (0 until N).map { _ =>
      val flix = newFlix(o)
      flix.compile().get
    }

    // The number of threads used.
    val threads = o.threads

    // Find the number of lines of source code.
    val lines = results.head.getTotalLines.toLong

    // Find the timings of each run.
    val timings = results.map(_.totalTime).toList

    // Compute the total time in seconds.
    val totalTime = (timings.sum / 1_000_000_000L).toInt

    // Find the throughput of each run.
    val throughputs = timings.map(throughput(lines, _))

    // Compute the minimum throughput (per second).
    val min = throughputs.min

    // Compute the maximum throughput (per second).
    val max = throughputs.max

    // Compute the average throughput (per second).
    val avg = StatUtils.avg(throughputs.map(_.toLong)).toInt

    // Compute the median throughput (per second).
    val median = StatUtils.median(throughputs.map(_.toLong)).toInt

    // Compute the fastest iteration.
    val bestIter = timings.indexOf(timings.min)

    // Compute the ration between the slowest and fastest run.
    val bestWorstRatio = timings.max.toDouble / timings.min.toDouble

    // Print JSON or plain text?
    if (o.json) {
      val json =
        ("threads" -> threads) ~
          ("lines" -> lines) ~
          ("iterations" -> N) ~
          ("throughput" -> ("min" -> min) ~ ("max" -> max) ~ ("avg" -> avg) ~ ("median" -> median))
      val s = JsonMethods.pretty(JsonMethods.render(json))
      println(s)
    } else {
      println("====================== Flix Compiler Throughput ======================")
      println()
      println(f"Throughput (best): $max%,6d lines/sec (with $threads threads.)")
      println()
      println(f"  min: $min%,6d, max: $max%,6d, avg: $avg%,6d, median: $median%,6d")
      println()
      println(f"  The highest throughput was in iteration: $bestIter (out of $N).")
      println(f"  The ratio between the best and worst iteration was: $bestWorstRatio%1.1fx.")
      println()
      println(f"Finished $N iterations on $lines%,6d lines of code in $totalTime seconds.")
    }
  }

  /**
    * Returns the throughput per second.
    */
  private def throughput(lines: Long, time: Long): Int = ((1_000_000_000L * lines).toDouble / time.toDouble).toInt

  /**
    * Returns a Flix object configured with the benchmark program.
    */
  private def newFlix(o: Options): Flix = {
    val flix = new Flix()

    flix.setOptions(opts = o.copy(incremental = false, loadClassFiles = false))

    addInputs(flix)

    flix
  }

  /**
    * Adds test code to the benchmarking suite.
    */
  private def addInputs(flix: Flix): Unit = {
    // NB: We only use unit tests from the standard library because we want to test real code.

    flix.addSourceCode("TestArray.flix", LocalResource.get("/test/ca/uwaterloo/flix/library/TestArray.flix"))
    flix.addSourceCode("TestChain.flix", LocalResource.get("/test/ca/uwaterloo/flix/library/TestChain.flix"))
    flix.addSourceCode("TestIterator.flix", LocalResource.get("/test/ca/uwaterloo/flix/library/TestIterator.flix"))
    flix.addSourceCode("TestDelayList.flix", LocalResource.get("/test/ca/uwaterloo/flix/library/TestDelayList.flix"))
    flix.addSourceCode("TestList.flix", LocalResource.get("/test/ca/uwaterloo/flix/library/TestList.flix"))
    flix.addSourceCode("TestMap.flix", LocalResource.get("/test/ca/uwaterloo/flix/library/TestMap.flix"))
    flix.addSourceCode("TestMutDeque.flix", LocalResource.get("/test/ca/uwaterloo/flix/library/TestMutDeque.flix"))
    flix.addSourceCode("TestMutList.flix", LocalResource.get("/test/ca/uwaterloo/flix/library/TestMutList.flix"))
    flix.addSourceCode("TestMutMap.flix", LocalResource.get("/test/ca/uwaterloo/flix/library/TestMutMap.flix"))
    flix.addSourceCode("TestMutSet.flix", LocalResource.get("/test/ca/uwaterloo/flix/library/TestMutSet.flix"))
    flix.addSourceCode("TestNel.flix", LocalResource.get("/test/ca/uwaterloo/flix/library/TestNel.flix"))
    flix.addSourceCode("TestOption.flix", LocalResource.get("/test/ca/uwaterloo/flix/library/TestOption.flix"))
    flix.addSourceCode("TestPrelude.flix", LocalResource.get("/test/ca/uwaterloo/flix/library/TestPrelude.flix"))
    flix.addSourceCode("TestResult.flix", LocalResource.get("/test/ca/uwaterloo/flix/library/TestResult.flix"))
    flix.addSourceCode("TestSet.flix", LocalResource.get("/test/ca/uwaterloo/flix/library/TestSet.flix"))
    flix.addSourceCode("TestValidation.flix", LocalResource.get("/test/ca/uwaterloo/flix/library/TestValidation.flix"))
  }

  case object SummaryStatistics {
    /**
      * Builds the summary statistics from the given data.
      */
    def from[T](data: Seq[T])(implicit numeric: Numeric[T]): SummaryStatistics = {
      SummaryStatistics(
        min = numeric.toDouble(data.min),
        max = numeric.toDouble(data.max),
        mean = StatUtils.avg(data),
        median = StatUtils.median(data),
        stdDev = StatUtils.stdDev(data)
      )
    }
  }

  /**
    * A collection of summary statistics.
    */
  case class SummaryStatistics(min: Double, max: Double, mean: Double, median: Double, stdDev: Double)

}<|MERGE_RESOLUTION|>--- conflicted
+++ resolved
@@ -93,22 +93,10 @@
       val avg = StatUtils.avg(throughputs.map(_.toLong)).toInt
       val median = StatUtils.median(throughputs.map(_.toLong)).toInt
 
-<<<<<<< HEAD
-      println(f"====================== Flix Compiler Throughput - Optimizer iterations = $i ======================")
-      println(f"Throughput (best): $max%,6d lines/sec (with $threads threads.)")
-      println(f"  min: $min%,6d, max: $max%,6d, avg: $avg%,6d, median: $median%,6d")
-      println(f"  The highest throughput was in iteration: $bestIter (out of $N).")
-      println(f"  The ratio between the best and worst iteration was: $bestWorstRatio%1.1fx.")
-      println(f"Finished $N iterations on $lines%,6d lines of code in $totalTime seconds.")
-      println(s"Generated ${java.text.NumberFormat.getIntegerInstance.format(codeSize)} Bytes of code from $lines lines of source code.")
-      println(f"====================== Flix Generated Code Size $i ======================")
-
-      Benchmarker.benchmark(results.head, new PrintWriter(System.out, true))(o)
-=======
       println(f"Optimizer iterations = $i")
       println(f"$min%,6d;$max%,6d;$avg%,6d;$median%,6d")
       println(s"${java.text.NumberFormat.getIntegerInstance.format(codeSize)}")
->>>>>>> 3d0903b3
+      Benchmarker.benchmark(results.head, new PrintWriter(System.out, true))(o)
     }
   }
 
