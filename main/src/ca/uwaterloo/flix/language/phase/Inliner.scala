/*
 * Copyright 2018 Magnus Madsen, Anna Krogh, Patrick Lundvig, Christian Bonde
 *
 * Licensed under the Apache License, Version 2.0 (the "License");
 * you may not use this file except in compliance with the License.
 * You may obtain a copy of the License at
 *
 *   http://www.apache.org/licenses/LICENSE-2.0
 *
 * Unless required by applicable law or agreed to in writing, software
 * distributed under the License is distributed on an "AS IS" BASIS,
 * WITHOUT WARRANTIES OR CONDITIONS OF ANY KIND, either express or implied.
 * See the License for the specific language governing permissions and
 * limitations under the License.
 */

package ca.uwaterloo.flix.language.phase

import ca.uwaterloo.flix.api.Flix
import ca.uwaterloo.flix.language.CompilationMessage
import ca.uwaterloo.flix.language.ast.OccurrenceAst.Occur._
import ca.uwaterloo.flix.language.ast.OccurrenceAst.Root
import ca.uwaterloo.flix.language.ast.Purity.{Impure, Pure}
import ca.uwaterloo.flix.language.ast.{LiftedAst, OccurrenceAst, Purity, SemanticOperator, Symbol}
import ca.uwaterloo.flix.util.Validation
import ca.uwaterloo.flix.util.Validation._

/**
 * The inliner replaces closures and functions by their code to improve performance.
 */
object Inliner {

  sealed trait Expression

  object Expression {
    case class LiftedExp(exp: LiftedAst.Expression) extends Expression
    case class OccurrenceExp(exp: OccurrenceAst.Expression) extends Expression
  }

<<<<<<< HEAD
  private val inlineThreshold = 32
=======
  private val inlineThreshold = 8
>>>>>>> edae1586

  /**
   * Performs inlining on the given AST `root`.
   */
  def run(root: OccurrenceAst.Root)(implicit flix: Flix): Validation[LiftedAst.Root, CompilationMessage] = flix.subphase("Inliner") {
    // Visit every definition in the program.
    val defs = root.defs.map {
      case (sym, defn) => sym -> visitDef(defn)(flix, root)
    }

    // Visit every enum in the program.
    val enums = root.enums.map {
      case (sym, enum) => sym -> visitEnum(enum)
    }

    // Reassemble the ast root.
    val result = LiftedAst.Root(defs, enums, root.entryPoint, root.reachable, root.sources)

    result.toSuccess
  }

  /**
   * Performs expression inlining on the given definition `def0`.
   * Converts definition from OccurrenceAst to LiftedAst.
   */
  private def visitDef(def0: OccurrenceAst.Def)(implicit flix: Flix, root: Root): LiftedAst.Def = {
    val convertedExp = visitExp(def0.exp, Map.empty)(root, flix, def0.sym)
    val fparams = def0.fparams.map {
      case OccurrenceAst.FormalParam(sym, mod, tpe, loc) => LiftedAst.FormalParam(sym, mod, tpe, loc)
    }
    LiftedAst.Def(def0.ann, def0.mod, def0.sym, fparams, convertedExp, def0.tpe, def0.loc)
  }

  /**
   * Converts enum from OccurrenceAst to LiftedAst
   */
  private def visitEnum(enum: OccurrenceAst.Enum): LiftedAst.Enum = {
    val cases = enum.cases.map {
      case (tag, caze) =>
        tag -> LiftedAst.Case(caze.sym, tag, caze.tpeDeprecated, caze.loc)
    }
    LiftedAst.Enum(enum.ann, enum.mod, enum.sym, cases, enum.tpeDeprecated, enum.loc)
  }

  /**
   * Performs inlining operations on the expression `exp0` of type OccurrenceAst.Expression.
   * Returns an expression of type Expression
   */
  private def visitExp(exp0: OccurrenceAst.Expression, subst0: Map[Symbol.VarSym, Expression])(implicit root: Root, flix: Flix, sym0: Symbol.DefnSym): LiftedAst.Expression = exp0 match {
    case OccurrenceAst.Expression.Unit(loc) => LiftedAst.Expression.Unit(loc)

    case OccurrenceAst.Expression.Null(tpe, loc) => LiftedAst.Expression.Null(tpe, loc)

    case OccurrenceAst.Expression.True(loc) => LiftedAst.Expression.True(loc)

    case OccurrenceAst.Expression.False(loc) => LiftedAst.Expression.False(loc)

    case OccurrenceAst.Expression.Char(lit, loc) => LiftedAst.Expression.Char(lit, loc)

    case OccurrenceAst.Expression.Float32(lit, loc) => LiftedAst.Expression.Float32(lit, loc)

    case OccurrenceAst.Expression.Float64(lit, loc) => LiftedAst.Expression.Float64(lit, loc)

    case OccurrenceAst.Expression.Int8(lit, loc) => LiftedAst.Expression.Int8(lit, loc)

    case OccurrenceAst.Expression.Int16(lit, loc) => LiftedAst.Expression.Int16(lit, loc)

    case OccurrenceAst.Expression.Int32(lit, loc) => LiftedAst.Expression.Int32(lit, loc)

    case OccurrenceAst.Expression.Int64(lit, loc) => LiftedAst.Expression.Int64(lit, loc)

    case OccurrenceAst.Expression.BigInt(lit, loc) => LiftedAst.Expression.BigInt(lit, loc)

    case OccurrenceAst.Expression.Str(lit, loc) => LiftedAst.Expression.Str(lit, loc)

    case OccurrenceAst.Expression.Var(sym, tpe, loc) =>
      subst0.get(sym) match {
        // Case 1:
        // The variable `sym` is not in the substitution map and will not be inlined.
        case None => LiftedAst.Expression.Var(sym, tpe, loc)
        // Case 2:
        // The variable `sym` is in the substitution map. Replace `sym` with `e1`.
        case Some(e1) =>
          e1 match {
            // If `e1` is a `LiftedExp` then `e1` has already been visited
            case Expression.LiftedExp(exp) => exp
            // If `e1` is a `OccurrenceExp` then `e1` has not been visited. Visit `e1`
            case Expression.OccurrenceExp(exp) => visitExp(exp, subst0)
          }
      }

    case OccurrenceAst.Expression.Closure(sym, freeVars, tpe, loc) =>
      val fvs = freeVars.map {
        case OccurrenceAst.FreeVar(s, varType) => LiftedAst.FreeVar(s, varType)
      }
      LiftedAst.Expression.Closure(sym, fvs, tpe, loc)

    case OccurrenceAst.Expression.ApplyClo(exp, args, tpe, purity, loc) =>
      val e = visitExp(exp, subst0)
      val as = args.map(visitExp(_, subst0))
      e match {
        case LiftedAst.Expression.Closure(sym, freevars, _, _) =>
          val def1 = root.defs.apply(sym)
          // If `def1` is a single non-self call or
          // it is trivial
          // then inline the body of `def1`
          if (inlineDef(def1, sym0)) {
            val e1 = convertTailCall(def1.exp)
            // Map for substituting formal parameters of a function with the freevars currently in scope
            val env = def1.fparams.map(_.sym).zip(freevars.map(_.sym)).toMap
            bindFormals(e1, def1.fparams.drop(freevars.length).map(_.sym), as, env)
          } else {
            LiftedAst.Expression.ApplyClo(e, as, tpe, purity, loc)
          }
        case _ =>
          val as = args.map(visitExp(_, subst0))
          LiftedAst.Expression.ApplyClo(e, as, tpe, purity, loc)
      }

    case OccurrenceAst.Expression.ApplyDef(sym, args, tpe, purity, loc) =>
      val as = args.map(visitExp(_, subst0))
      val def1 = root.defs.apply(sym)
      // If `def1` is a single non-self call or
      // it is trivial
      // then inline the body of `def1`
      if (inlineDef(def1, sym0)) {
        val e1 = convertTailCall(def1.exp)
        bindFormals(e1, def1.fparams.map(_.sym), as, Map.empty)
      } else {
        LiftedAst.Expression.ApplyDef(sym, as, tpe, purity, loc)
      }

    case OccurrenceAst.Expression.ApplyCloTail(exp, args, tpe, purity, loc) =>
      val e = visitExp(exp, subst0)
      val as = args.map(visitExp(_, subst0))
      e match {
        case LiftedAst.Expression.Closure(sym, freevars, _, _) =>
          val def1 = root.defs.apply(sym)
          // If `def1` is a single non-self call or
          // it is trivial
          // then inline the body of `def1`
          if (inlineDef(def1, sym0)) {
            // Map for substituting formal parameters of a function with the freevars currently in scope
<<<<<<< HEAD
=======
            val e1 = convertSelfTailCall(def1.exp)
>>>>>>> edae1586
            val env = def1.fparams.map(_.sym).zip(freevars.map(_.sym)).toMap
            bindFormals(def1.exp, def1.fparams.drop(freevars.length).map(_.sym), as, env)
          } else {
            LiftedAst.Expression.ApplyCloTail(e, as, tpe, purity, loc)
          }
        case _ =>
          val as = args.map(visitExp(_, subst0))
          LiftedAst.Expression.ApplyCloTail(e, as, tpe, purity, loc)
      }

    case OccurrenceAst.Expression.ApplyDefTail(sym, args, tpe, purity, loc) =>
      val as = args.map(visitExp(_, subst0))
      val def1 = root.defs.apply(sym)
      // If `def1` is a single non-self call or
      // it is trivial
      // then inline the body of `def1`
      if (inlineDef(def1, sym0)) {
        // ApplySelfTail -> ApplyTDefTail
        val e = convertSelfTailCall(def1.exp)
        bindFormals(e, def1.fparams.map(_.sym), as, Map.empty)
      } else {
        LiftedAst.Expression.ApplyDefTail(sym, as, tpe, purity, loc)
      }

    case OccurrenceAst.Expression.ApplySelfTail(sym, formals, actuals, tpe, purity, loc) =>
      val as = actuals.map(visitExp(_, subst0))
      val fs = formals.map(visitFormalParam)
      LiftedAst.Expression.ApplySelfTail(sym, fs, as, tpe, purity, loc)

    case OccurrenceAst.Expression.Unary(sop, op, exp, tpe, purity, loc) =>
      val e = visitExp(exp, subst0)
      (sop, e) match {
        case (SemanticOperator.BoolOp.Not, LiftedAst.Expression.False(_)) => LiftedAst.Expression.True(loc)
        case (SemanticOperator.BoolOp.Not, LiftedAst.Expression.True(_)) => LiftedAst.Expression.False(loc)
        case _ => LiftedAst.Expression.Unary(sop, op, e, tpe, purity, loc)
      }

    case OccurrenceAst.Expression.Binary(sop, op, exp1, exp2, tpe, purity, loc) =>
      val e1 = visitExp(exp1, subst0)
      val e2 = visitExp(exp2, subst0)
      (sop, e1, e2) match {
        case (SemanticOperator.BoolOp.And, LiftedAst.Expression.False(_), _) => LiftedAst.Expression.False(loc)
        case (SemanticOperator.BoolOp.And, _, LiftedAst.Expression.False(_)) if e1.purity == Pure => LiftedAst.Expression.False(loc)
        case (SemanticOperator.BoolOp.Or, LiftedAst.Expression.True(_), _) => LiftedAst.Expression.True(loc)
        case (SemanticOperator.BoolOp.Or, _, LiftedAst.Expression.True(_)) if e1.purity == Pure => LiftedAst.Expression.True(loc)
        case _ => LiftedAst.Expression.Binary(sop, op, e1, e2, tpe, purity, loc)
      }

    case OccurrenceAst.Expression.IfThenElse(exp1, exp2, exp3, tpe, purity, loc) =>
      val e1 = visitExp(exp1, subst0)
      val e2 = visitExp(exp2, subst0)
      val e3 = visitExp(exp3, subst0)
      e1 match {
        case LiftedAst.Expression.True(_) => e2
        case LiftedAst.Expression.False(_) => e3
        case _ => LiftedAst.Expression.IfThenElse(e1, e2, e3, tpe, purity, loc)
      }

    case OccurrenceAst.Expression.Branch(exp, branches, tpe, purity, loc) =>
      val e = visitExp(exp, subst0)
      val bs = branches.map {
        case (sym, br) => sym -> visitExp(br, subst0)
      }
      LiftedAst.Expression.Branch(e, bs, tpe, purity, loc)

    case OccurrenceAst.Expression.JumpTo(sym, tpe, purity, loc) => LiftedAst.Expression.JumpTo(sym, tpe, purity, loc)

    case OccurrenceAst.Expression.Let(sym, exp1, exp2, occur, tpe, purity, loc) =>
      /// Case 1:
      /// If `sym` is never used (it is `Dead`)  and `exp1` is pure, so it has no side effects, then it is safe to remove `sym`
      /// Both code size and runtime are reduced
      if (isDeadAndPure(occur, exp1.purity)) {
        visitExp(exp2, subst0)
      } else {
        /// Case 2:
        /// If `exp1` occurs once and it is pure, then it is safe to inline.
        /// There is a small decrease in code size and runtime.
        val wantToPreInline = isUsedOnceAndPure(occur, exp1.purity)
        if (wantToPreInline) {
          val subst1 = subst0 + (sym -> Expression.OccurrenceExp(exp1))
          visitExp(exp2, subst1)
        } else {
          val e1 = visitExp(exp1, subst0)
          /// Case 3:
          /// If `e1` is trivial and pure, then it is safe to inline.
          // Code size and runtime are not impacted, because only trivial expressions are inlined
          val wantToPostInline = isTrivialAndPure(e1, exp1.purity) && occur != DontInline
          if (wantToPostInline) {
            /// If `e1` is to be inlined:
            /// Add map `sym` to `e1` and return `e2` without constructing the let expression.
            val subst1 = subst0 + (sym -> Expression.LiftedExp(e1))
            visitExp(exp2, subst1)
          } else {
            /// Case 4:
            /// If none of the previous cases pass, `sym` is not inlined. Return a let expression with the visited expressions
            /// Code size and runtime are not impacted
            val e2 = visitExp(exp2, subst0)
            LiftedAst.Expression.Let(sym, e1, e2, tpe, purity, loc)
          }
        }
      }

    case OccurrenceAst.Expression.LetRec(varSym, index, defSym, exp1, exp2, tpe, purity, loc) =>
      val e1 = visitExp(exp1, subst0)
      val e2 = visitExp(exp2, subst0)
      LiftedAst.Expression.LetRec(varSym, index, defSym, e1, e2, tpe, purity, loc)

    case OccurrenceAst.Expression.Is(sym, tag, exp, purity, loc) =>
      val e = visitExp(exp, subst0)
      LiftedAst.Expression.Is(sym, tag, e, purity, loc)

    case OccurrenceAst.Expression.Tag(sym, tag, exp, tpe, purity, loc) =>
      val e = visitExp(exp, subst0)
      LiftedAst.Expression.Tag(sym, tag, e, tpe, purity, loc)

    case OccurrenceAst.Expression.Untag(sym, tag, exp, tpe, purity, loc) =>
      val e = visitExp(exp, subst0)
      LiftedAst.Expression.Untag(sym, tag, e, tpe, purity, loc)

    case OccurrenceAst.Expression.Index(base, offset, tpe, purity, loc) =>
      val b = visitExp(base, subst0)
      LiftedAst.Expression.Index(b, offset, tpe, purity, loc)

    case OccurrenceAst.Expression.Tuple(elms, tpe, purity, loc) =>
      val es = elms.map(visitExp(_, subst0))
      LiftedAst.Expression.Tuple(es, tpe, purity, loc)

    case OccurrenceAst.Expression.RecordEmpty(tpe, loc) => LiftedAst.Expression.RecordEmpty(tpe, loc)

    case OccurrenceAst.Expression.RecordSelect(exp, field, tpe, purity, loc) =>
      val e = visitExp(exp, subst0)
      LiftedAst.Expression.RecordSelect(e, field, tpe, purity, loc)

    case OccurrenceAst.Expression.RecordExtend(field, value, rest, tpe, purity, loc) =>
      val v = visitExp(value, subst0)
      val r = visitExp(rest, subst0)
      LiftedAst.Expression.RecordExtend(field, v, r, tpe, purity, loc)

    case OccurrenceAst.Expression.RecordRestrict(field, rest, tpe, purity, loc) =>
      val r = visitExp(rest, subst0)
      LiftedAst.Expression.RecordRestrict(field, r, tpe, purity, loc)

    case OccurrenceAst.Expression.ArrayLit(elms, tpe, loc) =>
      val es = elms.map(visitExp(_, subst0))
      LiftedAst.Expression.ArrayLit(es, tpe, loc)

    case OccurrenceAst.Expression.ArrayNew(elm, len, tpe, loc) =>
      val e = visitExp(elm, subst0)
      val l = visitExp(len, subst0)
      LiftedAst.Expression.ArrayNew(e, l, tpe, loc)

    case OccurrenceAst.Expression.ArrayLoad(base, index, tpe, loc) =>
      val b = visitExp(base, subst0)
      val i = visitExp(index, subst0)
      LiftedAst.Expression.ArrayLoad(b, i, tpe, loc)

    case OccurrenceAst.Expression.ArrayStore(base, index, elm, tpe, loc) =>
      val b = visitExp(base, subst0)
      val i = visitExp(index, subst0)
      val e = visitExp(elm, subst0)
      LiftedAst.Expression.ArrayStore(b, i, e, tpe, loc)

    case OccurrenceAst.Expression.ArrayLength(base, tpe, _, loc) =>
      val b = visitExp(base, subst0)
      val purity = b.purity
      LiftedAst.Expression.ArrayLength(b, tpe, purity, loc)

    case OccurrenceAst.Expression.ArraySlice(base, beginIndex, endIndex, tpe, loc) =>
      val b = visitExp(base, subst0)
      val i1 = visitExp(beginIndex, subst0)
      val i2 = visitExp(endIndex, subst0)
      LiftedAst.Expression.ArraySlice(b, i1, i2, tpe, loc)

    case OccurrenceAst.Expression.Ref(exp, tpe, loc) =>
      val e = visitExp(exp, subst0)
      LiftedAst.Expression.Ref(e, tpe, loc)

    case OccurrenceAst.Expression.Deref(exp, tpe, loc) =>
      val e = visitExp(exp, subst0)
      LiftedAst.Expression.Deref(e, tpe, loc)

    case OccurrenceAst.Expression.Assign(exp1, exp2, tpe, loc) =>
      val e1 = visitExp(exp1, subst0)
      val e2 = visitExp(exp2, subst0)
      LiftedAst.Expression.Assign(e1, e2, tpe, loc)

    case OccurrenceAst.Expression.Cast(exp, tpe, purity, loc) =>
      val e = visitExp(exp, subst0)
      LiftedAst.Expression.Cast(e, tpe, purity, loc)

    case OccurrenceAst.Expression.TryCatch(exp, rules, tpe, purity, loc) =>
      val e = visitExp(exp, subst0)
      val rs = rules.map {
        case OccurrenceAst.CatchRule(sym, clazz, exp) =>
          val e = visitExp(exp, subst0)
          LiftedAst.CatchRule(sym, clazz, e)
      }
      LiftedAst.Expression.TryCatch(e, rs, tpe, purity, loc)

    case OccurrenceAst.Expression.InvokeConstructor(constructor, args, tpe, purity, loc) =>
      val as = args.map(visitExp(_, subst0))
      LiftedAst.Expression.InvokeConstructor(constructor, as, tpe, purity, loc)

    case OccurrenceAst.Expression.InvokeMethod(method, exp, args, tpe, purity, loc) =>
      val e = visitExp(exp, subst0)
      val as = args.map(visitExp(_, subst0))
      LiftedAst.Expression.InvokeMethod(method, e, as, tpe, purity, loc)

    case OccurrenceAst.Expression.InvokeStaticMethod(method, args, tpe, purity, loc) =>
      val as = args.map(visitExp(_, subst0))
      LiftedAst.Expression.InvokeStaticMethod(method, as, tpe, purity, loc)

    case OccurrenceAst.Expression.GetField(field, exp, tpe, purity, loc) =>
      val e = visitExp(exp, subst0)
      LiftedAst.Expression.GetField(field, e, tpe, purity, loc)

    case OccurrenceAst.Expression.PutField(field, exp1, exp2, tpe, purity, loc) =>
      val e1 = visitExp(exp1, subst0)
      val e2 = visitExp(exp2, subst0)
      LiftedAst.Expression.PutField(field, e1, e2, tpe, purity, loc)

    case OccurrenceAst.Expression.GetStaticField(field, tpe, purity, loc) => LiftedAst.Expression.GetStaticField(field, tpe, purity, loc)

    case OccurrenceAst.Expression.PutStaticField(field, exp, tpe, purity, loc) =>
      val e = visitExp(exp, subst0)
      LiftedAst.Expression.PutStaticField(field, e, tpe, purity, loc)

    case OccurrenceAst.Expression.NewChannel(exp, tpe, loc) =>
      val e = visitExp(exp, subst0)
      LiftedAst.Expression.NewChannel(e, tpe, loc)

    case OccurrenceAst.Expression.GetChannel(exp, tpe, loc) =>
      val e = visitExp(exp, subst0)
      LiftedAst.Expression.GetChannel(e, tpe, loc)

    case OccurrenceAst.Expression.PutChannel(exp1, exp2, tpe, loc) =>
      val e1 = visitExp(exp1, subst0)
      val e2 = visitExp(exp2, subst0)
      LiftedAst.Expression.PutChannel(e1, e2, tpe, loc)

    case OccurrenceAst.Expression.SelectChannel(rules, default, tpe, loc) =>
      val rs = rules.map {
        case OccurrenceAst.SelectChannelRule(sym, chan, exp) =>
          val c = visitExp(chan, subst0)
          val e = visitExp(exp, subst0)
          LiftedAst.SelectChannelRule(sym, c, e)
      }
      val d = default.map(visitExp(_, subst0))
      LiftedAst.Expression.SelectChannel(rs, d, tpe, loc)

    case OccurrenceAst.Expression.Spawn(exp, tpe, loc) =>
      val e = visitExp(exp, subst0)
      LiftedAst.Expression.Spawn(e, tpe, loc)

    case OccurrenceAst.Expression.Lazy(exp, tpe, loc) =>
      val e = visitExp(exp, subst0)
      LiftedAst.Expression.Lazy(e, tpe, loc)

    case OccurrenceAst.Expression.Force(exp, tpe, loc) =>
      val e = visitExp(exp, subst0)
      LiftedAst.Expression.Force(e, tpe, loc)

    case OccurrenceAst.Expression.HoleError(sym, tpe, loc) => LiftedAst.Expression.HoleError(sym, tpe, loc)

    case OccurrenceAst.Expression.MatchError(tpe, loc) => LiftedAst.Expression.MatchError(tpe, loc)
  }

  private def inlineDef(def0: OccurrenceAst.Def, sym0: Symbol.DefnSym): Boolean = {
     //def0.context.isNonSelfCall || isTrivialExp(def0.exp) ||
       (def0.context.codeSize < inlineThreshold && def0.sym != sym0)
  }

  /**
   * Checks if `occur` is Dead and purity is `Pure`
   */
  private def isDeadAndPure(occur: OccurrenceAst.Occur, purity: Purity): Boolean = (occur, purity) match {
    case (Dead, Purity.Pure) => true
    case _ => false
  }

  /**
   * Checks if `occur` is Once and `purity` is Pure
   */
  private def isUsedOnceAndPure(occur: OccurrenceAst.Occur, purity: Purity): Boolean = (occur, purity) match {
    case (Once, Purity.Pure) => true
    case _ => false
  }

  /**
   * Checks if `exp0` is trivial and `purity` is pure
   */
  private def isTrivialAndPure(exp0: LiftedAst.Expression, purity: Purity): Boolean = purity match {
    case Purity.Pure => isTrivialExp(exp0)
    case _ => false
  }

  /**
   * Recursively bind each argument in `args` to a let-expression with a fresh symbol
   * Add corresponding symbol from `symbols` to substitution map `env0`, mapping old symbols to fresh symbols.
   * Substitute variables in `exp0` via the filled substitution map `env0`
   */
  private def bindFormals(exp0: OccurrenceAst.Expression, symbols: List[Symbol.VarSym], args: List[LiftedAst.Expression], env0: Map[Symbol.VarSym, Symbol.VarSym])(implicit root: Root, flix: Flix): LiftedAst.Expression = {
    (symbols, args) match {
      case (sym :: nextSymbols, e1 :: nextExpressions) =>
        val freshVar = Symbol.freshVarSym(sym)
        val env1 = env0 + (sym -> freshVar)
        val nextLet = bindFormals(exp0, nextSymbols, nextExpressions, env1)
        val purity = combine(e1.purity, nextLet.purity)
        LiftedAst.Expression.Let(freshVar, e1, nextLet, nextLet.tpe, purity, exp0.loc)
      case _ => substituteExp(exp0, env0)
    }
  }

  /**
   * Combines purities `p1` and `p2`
   * A combined purity is only pure if both `p1` and `p2` are pure, otherwise it is always impure.
   */
  def combine(p1: Purity, p2: Purity): Purity = (p1, p2) match {
    case (Pure, Pure) => Pure
    case _ => Impure
  }

  /**
   * Convert a given tailCall expression `exp0` to a non tail call
   */
  private def convertTailCall(exp0: OccurrenceAst.Expression): OccurrenceAst.Expression = exp0 match {
    case OccurrenceAst.Expression.Let(sym, exp1, exp2, occur, tpe, purity, loc) =>
      val e2 = convertTailCall(exp2)
      OccurrenceAst.Expression.Let(sym, exp1, e2, occur, tpe, purity, loc)

    case OccurrenceAst.Expression.IfThenElse(exp1, exp2, exp3, tpe, purity, loc) =>
      val e2 = convertTailCall(exp2)
      val e3 = convertTailCall(exp3)
      OccurrenceAst.Expression.IfThenElse(exp1, e2, e3, tpe, purity, loc)

    case OccurrenceAst.Expression.Branch(e0, br0, tpe, purity, loc) =>
      val br = br0 map {
        case (sym, exp) => sym -> convertTailCall(exp)
      }
      OccurrenceAst.Expression.Branch(e0, br, tpe, purity, loc)

    case OccurrenceAst.Expression.SelectChannel(rules, default, tpe, loc) =>
      val rs = rules map {
        case OccurrenceAst.SelectChannelRule(sym, chan, exp) => OccurrenceAst.SelectChannelRule(sym, chan, convertTailCall(exp))
      }
      val d = default.map(exp => convertTailCall(exp))
      OccurrenceAst.Expression.SelectChannel(rs, d, tpe, loc)

    case OccurrenceAst.Expression.ApplyCloTail(exp, args, tpe, purity, loc) => OccurrenceAst.Expression.ApplyClo(exp, args, tpe, purity, loc)

    case OccurrenceAst.Expression.ApplyDefTail(sym, args, tpe, purity, loc) => OccurrenceAst.Expression.ApplyDef(sym, args, tpe, purity, loc)

    case OccurrenceAst.Expression.ApplySelfTail(sym, _, actuals, tpe, purity, loc) => OccurrenceAst.Expression.ApplyDef(sym, actuals, tpe, purity, loc)

    case _ => exp0
  }

  /**
   * Convert a given selftailCall expression `exp0` to a non tail call
   */
  private def convertSelfTailCall(exp0: OccurrenceAst.Expression): OccurrenceAst.Expression = exp0 match {
    case OccurrenceAst.Expression.Let(sym, exp1, exp2, occur, tpe, purity, loc) =>
      val e2 = convertSelfTailCall(exp2)
      OccurrenceAst.Expression.Let(sym, exp1, e2, occur, tpe, purity, loc)

    case OccurrenceAst.Expression.IfThenElse(exp1, exp2, exp3, tpe, purity, loc) =>
      val e2 = convertSelfTailCall(exp2)
      val e3 = convertSelfTailCall(exp3)
      OccurrenceAst.Expression.IfThenElse(exp1, e2, e3, tpe, purity, loc)

    case OccurrenceAst.Expression.Branch(e0, br0, tpe, purity, loc) =>
      val br = br0 map {
        case (sym, exp) => sym -> convertSelfTailCall(exp)
      }
      OccurrenceAst.Expression.Branch(e0, br, tpe, purity, loc)

    case OccurrenceAst.Expression.SelectChannel(rules, default, tpe, loc) =>
      val rs = rules map {
        case OccurrenceAst.SelectChannelRule(sym, chan, exp) => OccurrenceAst.SelectChannelRule(sym, chan, convertSelfTailCall(exp))
      }
      val d = default.map(exp => convertSelfTailCall(exp))
      OccurrenceAst.Expression.SelectChannel(rs, d, tpe, loc)

    case OccurrenceAst.Expression.ApplySelfTail(sym, _, actuals, tpe, purity, loc) => OccurrenceAst.Expression.ApplyDef(sym, actuals, tpe, purity, loc)

    case _ => exp0
  }

  /**
   * returns `true` if `exp0` is considered a trivial expression.
   *
   * An expression is trivial if:
   * It is either a literal (float, string, int, bool, unit), or it is a variable.
   *
   * A pure and trivial expression can always be inlined even without duplicating work.
   */
  private def isTrivialExp(exp0: LiftedAst.Expression): Boolean = exp0 match {
    case LiftedAst.Expression.Unit(_) => true
    case LiftedAst.Expression.Null(_, _) => true
    case LiftedAst.Expression.True(_) => true
    case LiftedAst.Expression.False(_) => true
    case LiftedAst.Expression.Char(_, _) => true
    case LiftedAst.Expression.Float32(_, _) => true
    case LiftedAst.Expression.Float64(_, _) => true
    case LiftedAst.Expression.Int8(_, _) => true
    case LiftedAst.Expression.Int16(_, _) => true
    case LiftedAst.Expression.Int32(_, _) => true
    case LiftedAst.Expression.Int64(_, _) => true
    case LiftedAst.Expression.BigInt(_, _) => true
    case LiftedAst.Expression.Str(_, _) => true
    case LiftedAst.Expression.Var(_, _, _) => true
    case _ => false
  }

  /**
   * returns `true` if `exp0` is considered a trivial expression.
   *
   * An expression is trivial if:
   * It is either a literal (float, string, int, bool, unit), or it is a variable.
   *
   * A pure and trivial expression can always be inlined even without duplicating work.
   */
  private def isTrivialExp(exp0: OccurrenceAst.Expression): Boolean = exp0 match {
    case OccurrenceAst.Expression.Unit(_) => true
    case OccurrenceAst.Expression.Null(_, _) => true
    case OccurrenceAst.Expression.True(_) => true
    case OccurrenceAst.Expression.False(_) => true
    case OccurrenceAst.Expression.Char(_, _) => true
    case OccurrenceAst.Expression.Float32(_, _) => true
    case OccurrenceAst.Expression.Float64(_, _) => true
    case OccurrenceAst.Expression.Int8(_, _) => true
    case OccurrenceAst.Expression.Int16(_, _) => true
    case OccurrenceAst.Expression.Int32(_, _) => true
    case OccurrenceAst.Expression.Int64(_, _) => true
    case OccurrenceAst.Expression.BigInt(_, _) => true
    case OccurrenceAst.Expression.Str(_, _) => true
    case OccurrenceAst.Expression.Var(_, _, _) => true
    case _ => false
  }

  /**
   * Substitute variables in `exp0` for new fresh variables in `env0`
   */
  private def substituteExp(exp0: OccurrenceAst.Expression, env0: Map[Symbol.VarSym, Symbol.VarSym])(implicit root: Root, flix: Flix): LiftedAst.Expression = exp0 match {
    case OccurrenceAst.Expression.Unit(loc) => LiftedAst.Expression.Unit(loc)

    case OccurrenceAst.Expression.Null(tpe, loc) => LiftedAst.Expression.Null(tpe, loc)

    case OccurrenceAst.Expression.True(loc) => LiftedAst.Expression.True(loc)

    case OccurrenceAst.Expression.False(loc) => LiftedAst.Expression.False(loc)

    case OccurrenceAst.Expression.Char(lit, loc) => LiftedAst.Expression.Char(lit, loc)

    case OccurrenceAst.Expression.Float32(lit, loc) => LiftedAst.Expression.Float32(lit, loc)

    case OccurrenceAst.Expression.Float64(lit, loc) => LiftedAst.Expression.Float64(lit, loc)

    case OccurrenceAst.Expression.Int8(lit, loc) => LiftedAst.Expression.Int8(lit, loc)

    case OccurrenceAst.Expression.Int16(lit, loc) => LiftedAst.Expression.Int16(lit, loc)

    case OccurrenceAst.Expression.Int32(lit, loc) => LiftedAst.Expression.Int32(lit, loc)

    case OccurrenceAst.Expression.Int64(lit, loc) => LiftedAst.Expression.Int64(lit, loc)

    case OccurrenceAst.Expression.BigInt(lit, loc) => LiftedAst.Expression.BigInt(lit, loc)

    case OccurrenceAst.Expression.Str(lit, loc) => LiftedAst.Expression.Str(lit, loc)

    case OccurrenceAst.Expression.Var(sym, tpe, loc) => LiftedAst.Expression.Var(env0.getOrElse(sym, sym), tpe, loc)

    case OccurrenceAst.Expression.Closure(sym, freeVars, tpe, loc) =>
      val fvs = freeVars.map {
        case OccurrenceAst.FreeVar(sym, tpe) => LiftedAst.FreeVar(env0.getOrElse(sym, sym), tpe)
      }
      LiftedAst.Expression.Closure(sym, fvs, tpe, loc)

    case OccurrenceAst.Expression.ApplyClo(exp, args, tpe, purity, loc) =>
      val e = substituteExp(exp, env0)
      val as = args.map(substituteExp(_, env0))
      LiftedAst.Expression.ApplyClo(e, as, tpe, purity, loc)

    case OccurrenceAst.Expression.ApplyDef(sym, args, tpe, purity, loc) =>
      val as = args.map(substituteExp(_, env0))
      LiftedAst.Expression.ApplyDef(sym, as, tpe, purity, loc)

    case OccurrenceAst.Expression.ApplyCloTail(exp, args, tpe, purity, loc) =>
      val e = substituteExp(exp, env0)
      val as = args.map(substituteExp(_, env0))
      LiftedAst.Expression.ApplyCloTail(e, as, tpe, purity, loc)

    case OccurrenceAst.Expression.ApplyDefTail(sym, args, tpe, purity, loc) =>
      val as = args.map(substituteExp(_, env0))
      LiftedAst.Expression.ApplyDefTail(sym, as, tpe, purity, loc)

    case OccurrenceAst.Expression.ApplySelfTail(sym, formals, actuals, tpe, purity, loc) =>
      val as = actuals.map(substituteExp(_, env0))
      val fs = formals.map(visitFormalParam)
      LiftedAst.Expression.ApplySelfTail(sym, fs, as, tpe, purity, loc)

    case OccurrenceAst.Expression.Unary(sop, op, exp, tpe, purity, loc) =>
      val e = substituteExp(exp, env0)
      LiftedAst.Expression.Unary(sop, op, e, tpe, purity, loc)

    case OccurrenceAst.Expression.Binary(sop, op, exp1, exp2, tpe, purity, loc) =>
      val e1 = substituteExp(exp1, env0)
      val e2 = substituteExp(exp2, env0)
      LiftedAst.Expression.Binary(sop, op, e1, e2, tpe, purity, loc)

    case OccurrenceAst.Expression.IfThenElse(exp1, exp2, exp3, tpe, purity, loc) =>
      val e1 = substituteExp(exp1, env0)
      val e2 = substituteExp(exp2, env0)
      val e3 = substituteExp(exp3, env0)
      LiftedAst.Expression.IfThenElse(e1, e2, e3, tpe, purity, loc)

    case OccurrenceAst.Expression.Branch(exp, branches, tpe, purity, loc) =>
      val e = substituteExp(exp, env0)
      val bs = branches.map {
        case (sym, br) => sym -> substituteExp(br, env0)
      }
      LiftedAst.Expression.Branch(e, bs, tpe, purity, loc)

    case OccurrenceAst.Expression.JumpTo(sym, tpe, purity, loc) => LiftedAst.Expression.JumpTo(sym, tpe, purity, loc)

    case OccurrenceAst.Expression.Let(sym, exp1, exp2, _, tpe, purity, loc) =>
      val freshVar = Symbol.freshVarSym(sym)
      val env1 = env0 + (sym -> freshVar)
      val e1 = substituteExp(exp1, env1)
      val e2 = substituteExp(exp2, env1)
      LiftedAst.Expression.Let(freshVar, e1, e2, tpe, purity, loc)

    case OccurrenceAst.Expression.LetRec(varSym, index, defSym, exp1, exp2, tpe, purity, loc) =>
      val freshVar = Symbol.freshVarSym(varSym)
      val env1 = env0 + (varSym -> freshVar)
      val e1 = substituteExp(exp1, env1)
      val e2 = substituteExp(exp2, env1)
      LiftedAst.Expression.LetRec(freshVar, index, defSym, e1, e2, tpe, purity, loc)

    case OccurrenceAst.Expression.Is(sym, tag, exp, purity, loc) =>
      val e = substituteExp(exp, env0)
      LiftedAst.Expression.Is(sym, tag, e, purity, loc)

    case OccurrenceAst.Expression.Tag(sym, tag, exp, tpe, purity, loc) =>
      val e = substituteExp(exp, env0)
      LiftedAst.Expression.Tag(sym, tag, e, tpe, purity, loc)

    case OccurrenceAst.Expression.Untag(sym, tag, exp, tpe, purity, loc) =>
      val e = substituteExp(exp, env0)
      LiftedAst.Expression.Untag(sym, tag, e, tpe, purity, loc)

    case OccurrenceAst.Expression.Index(base, offset, tpe, purity, loc) =>
      val b = substituteExp(base, env0)
      LiftedAst.Expression.Index(b, offset, tpe, purity, loc)

    case OccurrenceAst.Expression.Tuple(elms, tpe, purity, loc) =>
      val es = elms.map(substituteExp(_, env0))
      LiftedAst.Expression.Tuple(es, tpe, purity, loc)

    case OccurrenceAst.Expression.RecordEmpty(tpe, loc) => LiftedAst.Expression.RecordEmpty(tpe, loc)

    case OccurrenceAst.Expression.RecordSelect(exp, field, tpe, purity, loc) =>
      val e = substituteExp(exp, env0)
      LiftedAst.Expression.RecordSelect(e, field, tpe, purity, loc)

    case OccurrenceAst.Expression.RecordExtend(field, value, rest, tpe, purity, loc) =>
      val v = substituteExp(value, env0)
      val r = substituteExp(rest, env0)
      LiftedAst.Expression.RecordExtend(field, v, r, tpe, purity, loc)

    case OccurrenceAst.Expression.RecordRestrict(field, rest, tpe, purity, loc) =>
      val r = substituteExp(rest, env0)
      LiftedAst.Expression.RecordRestrict(field, r, tpe, purity, loc)

    case OccurrenceAst.Expression.ArrayLit(elms, tpe, loc) =>
      val es = elms.map(substituteExp(_, env0))
      LiftedAst.Expression.ArrayLit(es, tpe, loc)

    case OccurrenceAst.Expression.ArrayNew(elm, len, tpe, loc) =>
      val e = substituteExp(elm, env0)
      val l = substituteExp(len, env0)
      LiftedAst.Expression.ArrayNew(e, l, tpe, loc)

    case OccurrenceAst.Expression.ArrayLoad(base, index, tpe, loc) =>
      val b = substituteExp(base, env0)
      val i = substituteExp(index, env0)
      LiftedAst.Expression.ArrayLoad(b, i, tpe, loc)

    case OccurrenceAst.Expression.ArrayStore(base, index, elm, tpe, loc) =>
      val b = substituteExp(base, env0)
      val i = substituteExp(index, env0)
      val e = substituteExp(elm, env0)
      LiftedAst.Expression.ArrayStore(b, i, e, tpe, loc)

    case OccurrenceAst.Expression.ArrayLength(base, tpe, purity, loc) =>
      val b = substituteExp(base, env0)
      LiftedAst.Expression.ArrayLength(b, tpe, purity, loc)

    case OccurrenceAst.Expression.ArraySlice(base, beginIndex, endIndex, tpe, loc) =>
      val b = substituteExp(base, env0)
      val i1 = substituteExp(beginIndex, env0)
      val i2 = substituteExp(endIndex, env0)
      LiftedAst.Expression.ArraySlice(b, i1, i2, tpe, loc)

    case OccurrenceAst.Expression.Ref(exp, tpe, loc) =>
      val e = substituteExp(exp, env0)
      LiftedAst.Expression.Ref(e, tpe, loc)

    case OccurrenceAst.Expression.Deref(exp, tpe, loc) =>
      val e = substituteExp(exp, env0)
      LiftedAst.Expression.Deref(e, tpe, loc)

    case OccurrenceAst.Expression.Assign(exp1, exp2, tpe, loc) =>
      val e1 = substituteExp(exp1, env0)
      val e2 = substituteExp(exp2, env0)
      LiftedAst.Expression.Assign(e1, e2, tpe, loc)

    case OccurrenceAst.Expression.Cast(exp, tpe, purity, loc) =>
      val e = substituteExp(exp, env0)
      LiftedAst.Expression.Cast(e, tpe, purity, loc)

    case OccurrenceAst.Expression.TryCatch(exp, rules, tpe, purity, loc) =>
      val e = substituteExp(exp, env0)
      val rs = rules.map {
        case OccurrenceAst.CatchRule(sym, clazz, exp) =>
          val freshVar = Symbol.freshVarSym(sym)
          val env1 = env0 + (sym -> freshVar)
          val e = substituteExp(exp, env1)
          LiftedAst.CatchRule(freshVar, clazz, e)
      }
      LiftedAst.Expression.TryCatch(e, rs, tpe, purity, loc)

    case OccurrenceAst.Expression.InvokeConstructor(constructor, args, tpe, purity, loc) =>
      val as = args.map(substituteExp(_, env0))
      LiftedAst.Expression.InvokeConstructor(constructor, as, tpe, purity, loc)

    case OccurrenceAst.Expression.InvokeMethod(method, exp, args, tpe, purity, loc) =>
      val e = substituteExp(exp, env0)
      val as = args.map(substituteExp(_, env0))
      LiftedAst.Expression.InvokeMethod(method, e, as, tpe, purity, loc)

    case OccurrenceAst.Expression.InvokeStaticMethod(method, args, tpe, purity, loc) =>
      val as = args.map(substituteExp(_, env0))
      LiftedAst.Expression.InvokeStaticMethod(method, as, tpe, purity, loc)

    case OccurrenceAst.Expression.GetField(field, exp, tpe, purity, loc) =>
      val e = substituteExp(exp, env0)
      LiftedAst.Expression.GetField(field, e, tpe, purity, loc)

    case OccurrenceAst.Expression.PutField(field, exp1, exp2, tpe, purity, loc) =>
      val e1 = substituteExp(exp1, env0)
      val e2 = substituteExp(exp2, env0)
      LiftedAst.Expression.PutField(field, e1, e2, tpe, purity, loc)

    case OccurrenceAst.Expression.GetStaticField(field, tpe, purity, loc) => LiftedAst.Expression.GetStaticField(field, tpe, purity, loc)

    case OccurrenceAst.Expression.PutStaticField(field, exp, tpe, purity, loc) =>
      val e = substituteExp(exp, env0)
      LiftedAst.Expression.PutStaticField(field, e, tpe, purity, loc)

    case OccurrenceAst.Expression.NewChannel(exp, tpe, loc) =>
      val e = substituteExp(exp, env0)
      LiftedAst.Expression.NewChannel(e, tpe, loc)

    case OccurrenceAst.Expression.GetChannel(exp, tpe, loc) =>
      val e = substituteExp(exp, env0)
      LiftedAst.Expression.GetChannel(e, tpe, loc)

    case OccurrenceAst.Expression.PutChannel(exp1, exp2, tpe, loc) =>
      val e1 = substituteExp(exp1, env0)
      val e2 = substituteExp(exp2, env0)
      LiftedAst.Expression.PutChannel(e1, e2, tpe, loc)

    case OccurrenceAst.Expression.SelectChannel(rules, default, tpe, loc) =>
      val rs = rules.map {
        case OccurrenceAst.SelectChannelRule(sym, chan, exp) =>
          val freshVar = Symbol.freshVarSym(sym)
          val env1 = env0 + (sym -> freshVar)
          val c = substituteExp(chan, env1)
          val e = substituteExp(exp, env1)
          LiftedAst.SelectChannelRule(freshVar, c, e)
      }
      val d = default.map(substituteExp(_, env0))
      LiftedAst.Expression.SelectChannel(rs, d, tpe, loc)

    case OccurrenceAst.Expression.Spawn(exp, tpe, loc) =>
      val e = substituteExp(exp, env0)
      LiftedAst.Expression.Spawn(e, tpe, loc)

    case OccurrenceAst.Expression.Lazy(exp, tpe, loc) =>
      val e = substituteExp(exp, env0)
      LiftedAst.Expression.Lazy(e, tpe, loc)

    case OccurrenceAst.Expression.Force(exp, tpe, loc) =>
      val e = substituteExp(exp, env0)
      LiftedAst.Expression.Force(e, tpe, loc)

    case OccurrenceAst.Expression.HoleError(sym, tpe, loc) => LiftedAst.Expression.HoleError(sym, tpe, loc)

    case OccurrenceAst.Expression.MatchError(tpe, loc) => LiftedAst.Expression.MatchError(tpe, loc)
  }

  /**
   * Translates the given formal parameter `fparam` from OccurrenceAst.FormalParam into a lifted formal parameter.
   */
  private def visitFormalParam(fparam: OccurrenceAst.FormalParam): LiftedAst.FormalParam = fparam match {
    case OccurrenceAst.FormalParam(sym, mod, tpe, loc) => LiftedAst.FormalParam(sym, mod, tpe, loc)
  }
}<|MERGE_RESOLUTION|>--- conflicted
+++ resolved
@@ -37,11 +37,7 @@
     case class OccurrenceExp(exp: OccurrenceAst.Expression) extends Expression
   }
 
-<<<<<<< HEAD
   private val inlineThreshold = 32
-=======
-  private val inlineThreshold = 8
->>>>>>> edae1586
 
   /**
    * Performs inlining on the given AST `root`.
@@ -185,10 +181,6 @@
           // then inline the body of `def1`
           if (inlineDef(def1, sym0)) {
             // Map for substituting formal parameters of a function with the freevars currently in scope
-<<<<<<< HEAD
-=======
-            val e1 = convertSelfTailCall(def1.exp)
->>>>>>> edae1586
             val env = def1.fparams.map(_.sym).zip(freevars.map(_.sym)).toMap
             bindFormals(def1.exp, def1.fparams.drop(freevars.length).map(_.sym), as, env)
           } else {
