/*
 * Copyright 2018 Magnus Madsen, Anna Krogh, Patrick Lundvig, Christian Bonde
 *
 * Licensed under the Apache License, Version 2.0 (the "License");
 * you may not use this file except in compliance with the License.
 * You may obtain a copy of the License at
 *
 *   http://www.apache.org/licenses/LICENSE-2.0
 *
 * Unless required by applicable law or agreed to in writing, software
 * distributed under the License is distributed on an "AS IS" BASIS,
 * WITHOUT WARRANTIES OR CONDITIONS OF ANY KIND, either express or implied.
 * See the License for the specific language governing permissions and
 * limitations under the License.
 */

package ca.uwaterloo.flix.language.phase

import ca.uwaterloo.flix.api.Flix
import ca.uwaterloo.flix.language.CompilationMessage
import ca.uwaterloo.flix.language.ast.OccurrenceAst._
import ca.uwaterloo.flix.language.ast.{OccurrenceAst, Purity, Symbol}
import ca.uwaterloo.flix.util.Validation
import ca.uwaterloo.flix.util.Validation._

/**
 * The inliner replaces closures and functions by their code to improve performance.
 */
object Inliner {

  /**
   * Performs inlining on the given AST `root`.
   */
  def run(root: OccurrenceAst.Root)(implicit flix: Flix): Validation[Root, CompilationMessage] = flix.subphase("Inliner") {
    // Visit every definition in the program.
    val defs = root.defs.map {
      case (sym, defn) => sym -> defn.copy(exp = visitExp(defn.exp, Map.empty))
    }

    // Reassemble the ast root.
    val result = root.copy(defs = defs)

    result.toSuccess
  }


  /**
   * Performs inlining operations on the expression `exp0` of type OccurrenceAst.Expression.
   * Returns an expression of type Expression
   */
  private def visitExp(exp0: OccurrenceAst.Expression, subst0: Map[Symbol.VarSym, Expression]): Expression = exp0 match {
    case Expression.Unit(_) => exp0

    case Expression.Null(_, _) => exp0

    case Expression.True(_) => exp0

    case Expression.False(_) => exp0

    case Expression.Char(_, _) => exp0

    case Expression.Float32(_, _) => exp0

    case Expression.Float64(_, _) => exp0

    case Expression.Int8(_, _) => exp0

    case Expression.Int16(_, _) => exp0

    case Expression.Int32(_, _) => exp0

    case Expression.Int64(_, _) => exp0

    case Expression.BigInt(_, _) => exp0

    case Expression.Str(_, _) => exp0

    case Expression.Var(sym, _, _) => subst0.get(sym).fold(exp0)(visitExp(_, subst0))

    case Expression.Closure(_, _, _, _) => exp0

    case Expression.ApplyClo(exp, args, tpe, loc) =>
      val e = visitExp(exp, subst0)
      val as = args.map(visitExp(_, subst0))
      Expression.ApplyClo(e, as, tpe, loc)

    case Expression.ApplyDef(sym, args, tpe, loc) =>
      val as = args.map(visitExp(_, subst0))
      Expression.ApplyDef(sym, as, tpe, loc)

    case Expression.ApplyCloTail(exp, args, tpe, loc) =>
      val e = visitExp(exp, subst0)
      val as = args.map(visitExp(_, subst0))
      Expression.ApplyCloTail(e, as, tpe, loc)

    case Expression.ApplyDefTail(sym, args, tpe, loc) =>
      val as = args.map(visitExp(_, subst0))
      Expression.ApplyDefTail(sym, as, tpe, loc)

    case Expression.ApplySelfTail(sym, formals, actuals, tpe, loc) =>
      val as = actuals.map(visitExp(_, subst0))
      val fs = formals map {
        case OccurrenceAst.FormalParam(sym, mod, tpe, loc) => FormalParam(sym, mod, tpe, loc)
      }
      Expression.ApplySelfTail(sym, fs, as, tpe, loc)

    case Expression.Unary(sop, op, exp, tpe, loc) =>
      val e = visitExp(exp, subst0)
      Expression.Unary(sop, op, e, tpe, loc)

    case Expression.Binary(sop, op, exp1, exp2, tpe, loc) =>
      val e1 = visitExp(exp1, subst0)
      val e2 = visitExp(exp2, subst0)
      Expression.Binary(sop, op, e1, e2, tpe, loc)

    case Expression.IfThenElse(exp1, exp2, exp3, tpe, loc) =>
      val e1 = visitExp(exp1, subst0)
      val e2 = visitExp(exp2, subst0)
      val e3 = visitExp(exp3, subst0)
      Expression.IfThenElse(e1, e2, e3, tpe, loc)

    case Expression.Branch(exp, branches, tpe, loc) =>
      val e = visitExp(exp, subst0)
      val bs = branches.map {
        case (sym, br) => sym -> visitExp(br, subst0)
      }
      Expression.Branch(e, bs, tpe, loc)

    case Expression.JumpTo(_, _, _) => exp0

    case Expression.Let(sym, exp1, exp2, occur, tpe, purity, loc) =>
<<<<<<< HEAD
      if (wantToPreInline(occur, purity)) {
        val e2 = preInline(sym, exp1, exp2, subst0)
        e2
      } else {
        val e1 = visitExp(exp1, subst0)
        val e2 = visitExp(exp2, subst0)
        Expression.Let(sym, e1, e2, occur, tpe, purity, loc)
      }
=======
      val e1 = visitExp(exp1, subst0)
      val wantToInline: Boolean = e1 match {
        case Expression.Int32(lit, _) if lit == 42 => true
        case _ => false
      }
      val subst1 = if (wantToInline) subst0 + (sym -> 42) else subst0
      val e2 = visitExp(exp2, subst1)
      Expression.Let(sym, e1, e2, occur, tpe, purity, loc)
>>>>>>> 41acd04b

    case Expression.LetRec(varSym, index, defSym, exp1, exp2, tpe, loc) =>
      val e1 = visitExp(exp1, subst0)
      val e2 = visitExp(exp2, subst0)
      Expression.LetRec(varSym, index, defSym, e1, e2, tpe, loc)

    case Expression.Is(sym, tag, exp, loc) =>
      val e = visitExp(exp, subst0)
      Expression.Is(sym, tag, e, loc)

    case Expression.Tag(sym, tag, exp, tpe, loc) =>
      val e = visitExp(exp, subst0)
      Expression.Tag(sym, tag, e, tpe, loc)

    case Expression.Untag(sym, tag, exp, tpe, loc) =>
      val e = visitExp(exp, subst0)
      Expression.Untag(sym, tag, e, tpe, loc)

    case Expression.Index(base, offset, tpe, loc) =>
      val b = visitExp(base, subst0)
      Expression.Index(b, offset, tpe, loc)

    case Expression.Tuple(elms, tpe, loc) =>
      val es = elms.map(visitExp(_, subst0))
      Expression.Tuple(es, tpe, loc)

    case Expression.RecordEmpty(_,_) => exp0

    case Expression.RecordSelect(exp, field, tpe, loc) =>
      val e = visitExp(exp, subst0)
      Expression.RecordSelect(e, field, tpe, loc)

    case Expression.RecordExtend(field, value, rest, tpe, loc) =>
      val v = visitExp(value, subst0)
      val r = visitExp(rest, subst0)
      Expression.RecordExtend(field, v, r, tpe, loc)

    case Expression.RecordRestrict(field, rest, tpe, loc) =>
      val r = visitExp(rest, subst0)
      Expression.RecordRestrict(field, r, tpe, loc)

    case Expression.ArrayLit(elms, tpe, loc) =>
      val es = elms.map(visitExp(_, subst0))
      Expression.ArrayLit(es, tpe, loc)

    case Expression.ArrayNew(elm, len, tpe, loc) =>
      val e = visitExp(elm, subst0)
      val l = visitExp(len, subst0)
      Expression.ArrayNew(e, l, tpe, loc)

    case Expression.ArrayLoad(base, index, tpe, loc) =>
      val b = visitExp(base, subst0)
      val i = visitExp(index, subst0)
      Expression.ArrayLoad(b, i, tpe, loc)

    case Expression.ArrayStore(base, index, elm, tpe, loc) =>
      val b = visitExp(base, subst0)
      val i = visitExp(index, subst0)
      val e = visitExp(elm, subst0)
      Expression.ArrayStore(b, i, e, tpe, loc)

    case Expression.ArrayLength(base, tpe, loc) =>
      val b = visitExp(base, subst0)
      Expression.ArrayLength(b, tpe, loc)

    case Expression.ArraySlice(base, beginIndex, endIndex, tpe, loc) =>
      val b = visitExp(base, subst0)
      val i1 = visitExp(beginIndex, subst0)
      val i2 = visitExp(endIndex, subst0)
      Expression.ArraySlice(b, i1, i2, tpe, loc)

    case Expression.Ref(exp, tpe, loc) =>
      val e = visitExp(exp, subst0)
      Expression.Ref(e, tpe, loc)

    case Expression.Deref(exp, tpe, loc) =>
      val e = visitExp(exp, subst0)
      Expression.Deref(e, tpe, loc)

    case Expression.Assign(exp1, exp2, tpe, loc) =>
      val e1 = visitExp(exp1, subst0)
      val e2 = visitExp(exp2, subst0)
      Expression.Assign(e1, e2, tpe, loc)

    case Expression.Cast(exp, tpe, loc) =>
      val e = visitExp(exp, subst0)
      Expression.Cast(e, tpe, loc)

    case Expression.TryCatch(exp, rules, tpe, loc) =>
      val e = visitExp(exp, subst0)
      val rs = rules.map {
        case OccurrenceAst.CatchRule(sym, clazz, exp) =>
          val e = visitExp(exp, subst0)
          CatchRule(sym, clazz, e)
      }
      Expression.TryCatch(e, rs, tpe, loc)

    case Expression.InvokeConstructor(constructor, args, tpe, loc) =>
      val as = args.map(visitExp(_, subst0))
      Expression.InvokeConstructor(constructor, as, tpe, loc)

    case Expression.InvokeMethod(method, exp, args, tpe, loc) =>
      val e = visitExp(exp, subst0)
      val as = args.map(visitExp(_, subst0))
      Expression.InvokeMethod(method, e, as, tpe, loc)

    case Expression.InvokeStaticMethod(method, args, tpe, loc) =>
      val as = args.map(visitExp(_, subst0))
      Expression.InvokeStaticMethod(method, as, tpe, loc)

    case Expression.GetField(field, exp, tpe, loc) =>
      val e = visitExp(exp, subst0)
      Expression.GetField(field, e, tpe, loc)

    case Expression.PutField(field, exp1, exp2, tpe, loc) =>
      val e1 = visitExp(exp1, subst0)
      val e2 = visitExp(exp2, subst0)
      Expression.PutField(field, e1, e2, tpe, loc)

    case Expression.GetStaticField(_,_,_) => exp0

    case Expression.PutStaticField(field, exp, tpe, loc) =>
      val e = visitExp(exp, subst0)
      Expression.PutStaticField(field, e, tpe, loc)

    case Expression.NewChannel(exp, tpe, loc) =>
      val e = visitExp(exp, subst0)
      Expression.NewChannel(e, tpe, loc)

    case Expression.GetChannel(exp, tpe, loc) =>
      val e = visitExp(exp, subst0)
      Expression.GetChannel(e, tpe, loc)

    case Expression.PutChannel(exp1, exp2, tpe, loc) =>
      val e1 = visitExp(exp1, subst0)
      val e2 = visitExp(exp2, subst0)
      Expression.PutChannel(e1, e2, tpe, loc)

    case Expression.SelectChannel(rules, default, tpe, loc) =>
      val rs = rules.map {
        case OccurrenceAst.SelectChannelRule(sym, chan, exp) =>
          val c = visitExp(chan, subst0)
          val e = visitExp(exp, subst0)
          SelectChannelRule(sym, c, e)
      }
      val d = default.map(visitExp(_, subst0))
      Expression.SelectChannel(rs, d, tpe, loc)

    case Expression.Spawn(exp, tpe, loc) =>
      val e = visitExp(exp, subst0)
      Expression.Spawn(e, tpe, loc)

    case Expression.Lazy(exp, tpe, loc) =>
      val e = visitExp(exp, subst0)
      Expression.Lazy(e, tpe, loc)

    case Expression.Force(exp, tpe, loc) =>
      val e = visitExp(exp, subst0)
      Expression.Force(e, tpe, loc)

    case Expression.HoleError(_, _, _) => exp0

    case Expression.MatchError(_, _) => exp0
  }

  /**
   * Inlines `exp1` in `exp2` based on the PreInline phase.
   * Adds symbol `sym` and its substitution `exp1` to the substitution map `subst1`.
   */
  private def preInline(sym: Symbol.VarSym, exp1: Expression, exp2: Expression, subst0: Map[Symbol.VarSym, Expression]): Expression = {
    val subst1 = subst0 + (sym -> exp1)
    visitExp(exp2, subst1)
  }

  /**
   * Predicate that determines if an expression should be inlined in the PreInline phase.
   * In this phase, an expression is to be inlined if it is both pure and occurs precisely once.
   */
  private def wantToPreInline(occur: Occur, purity: Purity): Boolean = {
    (occur, purity) match {
      case (Occur.Once, Purity.Pure) => true
      case _ => false
    }
  }
}<|MERGE_RESOLUTION|>--- conflicted
+++ resolved
@@ -126,10 +126,9 @@
       }
       Expression.Branch(e, bs, tpe, loc)
 
-    case Expression.JumpTo(_, _, _) => exp0
+    case Expression.JumpTo(_,_,_) => exp0
 
     case Expression.Let(sym, exp1, exp2, occur, tpe, purity, loc) =>
-<<<<<<< HEAD
       if (wantToPreInline(occur, purity)) {
         val e2 = preInline(sym, exp1, exp2, subst0)
         e2
@@ -138,16 +137,6 @@
         val e2 = visitExp(exp2, subst0)
         Expression.Let(sym, e1, e2, occur, tpe, purity, loc)
       }
-=======
-      val e1 = visitExp(exp1, subst0)
-      val wantToInline: Boolean = e1 match {
-        case Expression.Int32(lit, _) if lit == 42 => true
-        case _ => false
-      }
-      val subst1 = if (wantToInline) subst0 + (sym -> 42) else subst0
-      val e2 = visitExp(exp2, subst1)
-      Expression.Let(sym, e1, e2, occur, tpe, purity, loc)
->>>>>>> 41acd04b
 
     case Expression.LetRec(varSym, index, defSym, exp1, exp2, tpe, loc) =>
       val e1 = visitExp(exp1, subst0)
