/*
 * Copyright 2018 Magnus Madsen, Anna Krogh, Patrick Lundvig, Christian Bonde
 *
 * Licensed under the Apache License, Version 2.0 (the "License");
 * you may not use this file except in compliance with the License.
 * You may obtain a copy of the License at
 *
 *   http://www.apache.org/licenses/LICENSE-2.0
 *
 * Unless required by applicable law or agreed to in writing, software
 * distributed under the License is distributed on an "AS IS" BASIS,
 * WITHOUT WARRANTIES OR CONDITIONS OF ANY KIND, either express or implied.
 * See the License for the specific language governing permissions and
 * limitations under the License.
 */

package ca.uwaterloo.flix.language.phase

import ca.uwaterloo.flix.api.Flix
import ca.uwaterloo.flix.language.CompilationMessage
import ca.uwaterloo.flix.language.ast.OccurrenceAst._
import ca.uwaterloo.flix.language.ast.{OccurrenceAst, Purity, Symbol}
import ca.uwaterloo.flix.util.Validation
import ca.uwaterloo.flix.util.Validation._

/**
 * The inliner replaces closures and functions by their code to improve performance.
 */
object Inliner {
  /**
   * Performs inlining on the given AST `root`.
   */
  def run(root: OccurrenceAst.Root)(implicit flix: Flix): Validation[Root, CompilationMessage] = flix.subphase("Inliner") {
    // Visit every definition in the program.
    val defs = root.defs.map {
      case (sym, defn) => sym -> defn.copy(exp = visitExp(defn.exp, Map.empty))
    }
    // Reassemble the ast root.
    val result = root.copy(defs = defs)

    result.toSuccess
  }


  /**
   * Performs inlining operations on the expression `exp0` of type OccurrenceAst.Expression.
   * Returns an expression of type Expression
   */
  private def visitExp(exp0: OccurrenceAst.Expression, subst0: Map[Symbol.VarSym, Expression]): Expression = exp0 match {
    case Expression.Unit(loc) => exp0

    case Expression.Null(_, _) => exp0

    case Expression.True(_) => exp0

    case Expression.False(_) => exp0

    case Expression.Char(_, _) => exp0

    case Expression.Float32(_, _) => exp0

    case Expression.Float64(_, _) => exp0

    case Expression.Int8(_, _) => exp0

    case Expression.Int16(_, _) => exp0

    case Expression.Int32(_, _) => exp0

    case Expression.Int64(_, _) => exp0

    case Expression.BigInt(_, _) => exp0

    case Expression.Str(_, _) => exp0

    case Expression.Var(sym, _, _) => subst0.get(sym).fold(exp0)(visitExp(_, subst0))

    case Expression.Closure(sym, freeVars, tpe, loc) => exp0

    case Expression.ApplyClo(exp, args, tpe, loc) =>
      val e = visitExp(exp, subst0)
      val as = args.map(visitExp(_, subst0))
      Expression.ApplyClo(e, as, tpe, loc)

    case Expression.ApplyDef(sym, args, tpe, loc) =>
      val as = args.map(visitExp(_, subst0))
      Expression.ApplyDef(sym, as, tpe, loc)

    case Expression.ApplyCloTail(exp, args, tpe, loc) =>
      val e = visitExp(exp, subst0)
      val as = args.map(visitExp(_, subst0))
      Expression.ApplyCloTail(e, as, tpe, loc)

    case Expression.ApplyDefTail(sym, args, tpe, loc) =>
      val as = args.map(visitExp(_, subst0))
      Expression.ApplyDefTail(sym, as, tpe, loc)

    case Expression.ApplySelfTail(sym, formals, actuals, tpe, loc) =>
      val as = actuals.map(visitExp(_, subst0))
      val fs = formals map {
        case OccurrenceAst.FormalParam(sym, mod, tpe, loc) => FormalParam(sym, mod, tpe, loc)
      }
      Expression.ApplySelfTail(sym, fs, as, tpe, loc)

    case Expression.Unary(sop, op, exp, tpe, loc) =>
      val e = visitExp(exp, subst0)
      Expression.Unary(sop, op, e, tpe, loc)

    case Expression.Binary(sop, op, exp1, exp2, tpe, loc) =>
      val e1 = visitExp(exp1, subst0)
      val e2 = visitExp(exp2, subst0)
      Expression.Binary(sop, op, e1, e2, tpe, loc)

    case Expression.IfThenElse(exp1, exp2, exp3, tpe, loc) =>
      val e1 = visitExp(exp1, subst0)
      val e2 = visitExp(exp2, subst0)
      val e3 = visitExp(exp3, subst0)
      Expression.IfThenElse(e1, e2, e3, tpe, loc)

    case Expression.Branch(exp, branches, tpe, loc) =>
      val e = visitExp(exp, subst0)
      val bs = branches.map {
        case (sym, br) => sym -> visitExp(br, subst0)
      }
      Expression.Branch(e, bs, tpe, loc)

    case Expression.JumpTo(_, _, _) => exp0

<<<<<<< HEAD
    case Expression.Let(sym, exp1, exp2, occur, purity, tpe, loc) =>
      if (wantToPreInline(occur, purity)) {
        val e2 = preInline(sym, exp1, exp2, subst0)
        e2
      } else {
        val e1 = visitExp(exp1, subst0)
        val e2 = visitExp(exp2, subst0)
        Expression.Let(sym, e1, e2, occur, purity, tpe, loc)
      }
=======
    case Expression.Let(sym, exp1, exp2, occur, tpe, purity, loc) =>
      val e1 = visitExp(exp1, subst0)
      val wantToInline: Boolean = e1 match {
        case Expression.Int32(lit, _) if lit == 42 => true
        case _ => false
      }
      val subst1 = if (wantToInline) subst0 + (sym -> 42) else subst0
      val e2 = visitExp(exp2, subst1)
      Expression.Let(sym, e1, e2, occur, tpe, purity, loc)
>>>>>>> 68568b28

    case Expression.LetRec(varSym, index, defSym, exp1, exp2, tpe, loc) =>
      val e1 = visitExp(exp1, subst0)
      val e2 = visitExp(exp2, subst0)
      Expression.LetRec(varSym, index, defSym, e1, e2, tpe, loc)

    case Expression.Is(sym, tag, exp, loc) =>
      val e = visitExp(exp, subst0)
      Expression.Is(sym, tag, e, loc)

    case Expression.Tag(sym, tag, exp, tpe, loc) =>
      val e = visitExp(exp, subst0)
      Expression.Tag(sym, tag, e, tpe, loc)

    case Expression.Untag(sym, tag, exp, tpe, loc) =>
      val e = visitExp(exp, subst0)
      Expression.Untag(sym, tag, e, tpe, loc)

    case Expression.Index(base, offset, tpe, loc) =>
      val b = visitExp(base, subst0)
      Expression.Index(b, offset, tpe, loc)

    case Expression.Tuple(elms, tpe, loc) =>
      val es = elms.map(visitExp(_, subst0))
      Expression.Tuple(es, tpe, loc)

    case Expression.RecordEmpty(_, _) => exp0

    case Expression.RecordSelect(exp, field, tpe, loc) =>
      val e = visitExp(exp, subst0)
      Expression.RecordSelect(e, field, tpe, loc)

    case Expression.RecordExtend(field, value, rest, tpe, loc) =>
      val v = visitExp(value, subst0)
      val r = visitExp(rest, subst0)
      Expression.RecordExtend(field, v, r, tpe, loc)

    case Expression.RecordRestrict(field, rest, tpe, loc) =>
      val r = visitExp(rest, subst0)
      Expression.RecordRestrict(field, r, tpe, loc)

    case Expression.ArrayLit(elms, tpe, loc) =>
      val es = elms.map(visitExp(_, subst0))
      Expression.ArrayLit(es, tpe, loc)

    case Expression.ArrayNew(elm, len, tpe, loc) =>
      val e = visitExp(elm, subst0)
      val l = visitExp(len, subst0)
      Expression.ArrayNew(e, l, tpe, loc)

    case Expression.ArrayLoad(base, index, tpe, loc) =>
      val b = visitExp(base, subst0)
      val i = visitExp(index, subst0)
      Expression.ArrayLoad(b, i, tpe, loc)

    case Expression.ArrayStore(base, index, elm, tpe, loc) =>
      val b = visitExp(base, subst0)
      val i = visitExp(index, subst0)
      val e = visitExp(elm, subst0)
      Expression.ArrayStore(b, i, e, tpe, loc)

    case Expression.ArrayLength(base, tpe, loc) =>
      val b = visitExp(base, subst0)
      Expression.ArrayLength(b, tpe, loc)

    case Expression.ArraySlice(base, beginIndex, endIndex, tpe, loc) =>
      val b = visitExp(base, subst0)
      val i1 = visitExp(beginIndex, subst0)
      val i2 = visitExp(endIndex, subst0)
      Expression.ArraySlice(b, i1, i2, tpe, loc)

    case Expression.Ref(exp, tpe, loc) =>
      val e = visitExp(exp, subst0)
      Expression.Ref(e, tpe, loc)

    case Expression.Deref(exp, tpe, loc) =>
      val e = visitExp(exp, subst0)
      Expression.Deref(e, tpe, loc)

    case Expression.Assign(exp1, exp2, tpe, loc) =>
      val e1 = visitExp(exp1, subst0)
      val e2 = visitExp(exp2, subst0)
      Expression.Assign(e1, e2, tpe, loc)

    case Expression.Cast(exp, tpe, loc) =>
      val e = visitExp(exp, subst0)
      Expression.Cast(e, tpe, loc)

    case Expression.TryCatch(exp, rules, tpe, loc) =>
      val e = visitExp(exp, subst0)
      val rs = rules.map {
        case OccurrenceAst.CatchRule(sym, clazz, exp) =>
          val e = visitExp(exp, subst0)
          CatchRule(sym, clazz, e)
      }
      Expression.TryCatch(e, rs, tpe, loc)

    case Expression.InvokeConstructor(constructor, args, tpe, loc) =>
      val as = args.map(visitExp(_, subst0))
      Expression.InvokeConstructor(constructor, as, tpe, loc)

    case Expression.InvokeMethod(method, exp, args, tpe, loc) =>
      val e = visitExp(exp, subst0)
      val as = args.map(visitExp(_, subst0))
      Expression.InvokeMethod(method, e, as, tpe, loc)

    case Expression.InvokeStaticMethod(method, args, tpe, loc) =>
      val as = args.map(visitExp(_, subst0))
      Expression.InvokeStaticMethod(method, as, tpe, loc)

    case Expression.GetField(field, exp, tpe, loc) =>
      val e = visitExp(exp, subst0)
      Expression.GetField(field, e, tpe, loc)

    case Expression.PutField(field, exp1, exp2, tpe, loc) =>
      val e1 = visitExp(exp1, subst0)
      val e2 = visitExp(exp2, subst0)
      Expression.PutField(field, e1, e2, tpe, loc)

    case Expression.GetStaticField(_, _, _) => exp0

    case Expression.PutStaticField(field, exp, tpe, loc) =>
      val e = visitExp(exp, subst0)
      Expression.PutStaticField(field, e, tpe, loc)

    case Expression.NewChannel(exp, tpe, loc) =>
      val e = visitExp(exp, subst0)
      Expression.NewChannel(e, tpe, loc)

    case Expression.GetChannel(exp, tpe, loc) =>
      val e = visitExp(exp, subst0)
      Expression.GetChannel(e, tpe, loc)

    case Expression.PutChannel(exp1, exp2, tpe, loc) =>
      val e1 = visitExp(exp1, subst0)
      val e2 = visitExp(exp2, subst0)
      Expression.PutChannel(e1, e2, tpe, loc)

    case Expression.SelectChannel(rules, default, tpe, loc) =>
      val rs = rules.map {
        case OccurrenceAst.SelectChannelRule(sym, chan, exp) =>
          val c = visitExp(chan, subst0)
          val e = visitExp(exp, subst0)
          SelectChannelRule(sym, c, e)
      }
      val d = default.map(visitExp(_, subst0))
      Expression.SelectChannel(rs, d, tpe, loc)

    case Expression.Spawn(exp, tpe, loc) =>
      val e = visitExp(exp, subst0)
      Expression.Spawn(e, tpe, loc)

    case Expression.Lazy(exp, tpe, loc) =>
      val e = visitExp(exp, subst0)
      Expression.Lazy(e, tpe, loc)

    case Expression.Force(exp, tpe, loc) =>
      val e = visitExp(exp, subst0)
      Expression.Force(e, tpe, loc)

    case Expression.HoleError(_, _, _) => exp0

    case Expression.MatchError(_, _) => exp0
  }

  /**
   * Inlines `exp1` in `exp2` based on the PreInline phase.
   * Adds symbol `sym` and its substitution `exp1` to the substitution map `subst1`.
   */
  private def preInline(sym: Symbol.VarSym, exp1: Expression, exp2: Expression, subst0: Map[Symbol.VarSym, Expression]): Expression = {
    val subst1 = subst0 + (sym -> exp1)
    visitExp(exp2, subst1)
  }

  /**
   * Predicate that determines if an expression should be inlined in the PreInline phase.
   * In this phase, an expression is to be inlined if it is both pure and occurs precisely once.
   */
  private def wantToPreInline(occur: Occur, purity: Purity): Boolean = {
    (occur, purity) match {
      case (Occur.Once, Purity.Pure) => true
      case _ => false
    }
  }
}<|MERGE_RESOLUTION|>--- conflicted
+++ resolved
@@ -27,6 +27,7 @@
  * The inliner replaces closures and functions by their code to improve performance.
  */
 object Inliner {
+
   /**
    * Performs inlining on the given AST `root`.
    */
@@ -35,6 +36,7 @@
     val defs = root.defs.map {
       case (sym, defn) => sym -> defn.copy(exp = visitExp(defn.exp, Map.empty))
     }
+
     // Reassemble the ast root.
     val result = root.copy(defs = defs)
 
@@ -126,7 +128,6 @@
 
     case Expression.JumpTo(_, _, _) => exp0
 
-<<<<<<< HEAD
     case Expression.Let(sym, exp1, exp2, occur, purity, tpe, loc) =>
       if (wantToPreInline(occur, purity)) {
         val e2 = preInline(sym, exp1, exp2, subst0)
@@ -136,17 +137,6 @@
         val e2 = visitExp(exp2, subst0)
         Expression.Let(sym, e1, e2, occur, purity, tpe, loc)
       }
-=======
-    case Expression.Let(sym, exp1, exp2, occur, tpe, purity, loc) =>
-      val e1 = visitExp(exp1, subst0)
-      val wantToInline: Boolean = e1 match {
-        case Expression.Int32(lit, _) if lit == 42 => true
-        case _ => false
-      }
-      val subst1 = if (wantToInline) subst0 + (sym -> 42) else subst0
-      val e2 = visitExp(exp2, subst1)
-      Expression.Let(sym, e1, e2, occur, tpe, purity, loc)
->>>>>>> 68568b28
 
     case Expression.LetRec(varSym, index, defSym, exp1, exp2, tpe, loc) =>
       val e1 = visitExp(exp1, subst0)
@@ -173,7 +163,7 @@
       val es = elms.map(visitExp(_, subst0))
       Expression.Tuple(es, tpe, loc)
 
-    case Expression.RecordEmpty(_, _) => exp0
+    case Expression.RecordEmpty(_,_) => exp0
 
     case Expression.RecordSelect(exp, field, tpe, loc) =>
       val e = visitExp(exp, subst0)
@@ -266,7 +256,7 @@
       val e2 = visitExp(exp2, subst0)
       Expression.PutField(field, e1, e2, tpe, loc)
 
-    case Expression.GetStaticField(_, _, _) => exp0
+    case Expression.GetStaticField(_,_,_) => exp0
 
     case Expression.PutStaticField(field, exp, tpe, loc) =>
       val e = visitExp(exp, subst0)
