/*
 *  Copyright 2017 Magnus Madsen
 *
 *  Licensed under the Apache License, Version 2.0 (the "License");
 *  you may not use this file except in compliance with the License.
 *  You may obtain a copy of the License at
 *
 *  http://www.apache.org/licenses/LICENSE-2.0
 *
 *  Unless required by applicable law or agreed to in writing, software
 *  distributed under the License is distributed on an "AS IS" BASIS,
 *  WITHOUT WARRANTIES OR CONDITIONS OF ANY KIND, either express or implied.
 *  See the License for the specific language governing permissions and
 *  limitations under the License.
 */

package ca.uwaterloo.flix.language.phase

import ca.uwaterloo.flix.api.Flix
import ca.uwaterloo.flix.language.GenSym
import ca.uwaterloo.flix.language.ast._
import ca.uwaterloo.flix.language.errors.ResolutionError
import ca.uwaterloo.flix.util.Validation._
import ca.uwaterloo.flix.util.{InternalCompilerException, Validation}

import scala.collection.mutable

/**
  * The Resolver phase performs name resolution on the program.
  */
object Resolver extends Phase[NamedAst.Program, ResolvedAst.Program] {

  /**
    * Performs name resolution on the given program `prog0`.
    */
  def run(prog0: NamedAst.Program)(implicit flix: Flix): Validation[ResolvedAst.Program, ResolutionError] = {

    implicit val _ = flix.genSym

    val b = System.nanoTime()

    val definitionsVal = prog0.defs.flatMap {
      case (ns0, defs) => defs.map {
        case (_, defn) => resolve(defn, ns0, prog0) map {
          case d => d.sym -> d
        }
      }
    }

    val effsVal = prog0.effs.flatMap {
      case (ns0, effs) => effs.map {
        case (_, eff) => resolveEff(eff, ns0, prog0) map {
          case d => d.sym -> d
        }
      }
    }

    val handlersVal = prog0.handlers.flatMap {
      case (ns0, handlers) => handlers.map {
        case (_, handler) => resolveHandler(handler, ns0, prog0) map {
          case d => d.sym -> d
        }
      }
    }

    val classesVal = prog0.classes.flatMap {
      case (ns0, classes) => classes.map {
        case (_, clazz) => resolveClass(clazz, ns0, prog0) map {
          case c => c.head.sym -> c
        }
      }
    }

    val implsVal = prog0.impls.flatMap {
      case (ns0, impls) => impls.map {
        case impl => resolveImpl(impl, ns0, prog0) map {
          case c => c.head.sym -> c
        }
      }
    }

    val namedVal = prog0.named.map {
      case (sym, exp0) => Expressions.resolve(exp0, Map.empty, Name.RootNS, prog0).map {
        case exp =>
          // Introduce a synthetic definition for the expression.
          val doc = Ast.Doc(Nil, SourceLocation.Unknown)
          val ann = Ast.Annotations.Empty
          val mod = Ast.Modifiers.Empty
          val tparams = Nil
          val fparam = ResolvedAst.FormalParam(Symbol.freshVarSym(), Ast.Modifiers.Empty, Type.Unit, SourceLocation.Unknown)
          val fparams = List(fparam)
          val sc = Scheme(Nil, Type.freshTypeVar())
          val eff = Eff.Pure
          val loc = SourceLocation.Unknown
          val defn = ResolvedAst.Def(doc, ann, mod, sym, tparams, fparams, exp, sc, eff, loc)
          sym -> defn
      }
    }

    val enumsVal = prog0.enums.flatMap {
      case (ns0, enums) => enums.map {
        case (_, enum) => resolve(enum, ns0, prog0) map {
          case d => d.sym -> d
        }
      }
    }

    val latticesVal = prog0.lattices.map {
      case (tpe0, lattice0) =>
        for {
          tpe <- lookupType(tpe0, lattice0.ns, prog0)
          lattice <- resolve(lattice0, lattice0.ns, prog0)
        } yield (tpe, lattice)
    }

    val indexesVal = prog0.indexes.flatMap {
      case (ns0, indexes) => indexes.map {
        case (_, index) => resolve(index, ns0, prog0) map {
          case i => i.sym -> i
        }
      }
    }

    val tablesVal = prog0.tables.flatMap {
      case (ns0, tables) => tables.map {
        case (_, table) => Tables.resolve(table, ns0, prog0) map {
          case t => t.sym -> t
        }
      }
    }

    val constraintsVal = prog0.constraints.map {
      case (ns0, constraints) => Constraints.resolve(constraints, ns0, prog0)
    }

    val propertiesVal = prog0.properties.map {
      case (ns0, properties) => Properties.resolve(properties, ns0, prog0)
    }

    val e = System.nanoTime() - b

    for {
      definitions <- seqM(definitionsVal)
      effs <- seqM(effsVal)
      handlers <- seqM(handlersVal)
      _ <- checkDefaultHandlers(effs, handlers)
      named <- seqM(namedVal)
      enums <- seqM(enumsVal)
      classes <- seqM(classesVal)
      impls <- seqM(implsVal)
      lattices <- seqM(latticesVal)
      indexes <- seqM(indexesVal)
      tables <- seqM(tablesVal)
      constraints <- seqM(constraintsVal)
      properties <- seqM(propertiesVal)
    } yield ResolvedAst.Program(
      definitions.toMap ++ named.toMap, effs.toMap, handlers.toMap, enums.toMap, classes.toMap, impls.toMap,
      lattices.toMap, indexes.toMap, tables.toMap, constraints.flatten, properties.flatten, prog0.reachable,
      prog0.time.copy(resolver = e))
  }

  object Constraints {

    /**
      * Performs name resolution on the given `constraints` in the given namespace `ns0`.
      */
    def resolve(constraints: List[NamedAst.Constraint], ns0: Name.NName, prog0: NamedAst.Program)(implicit genSym: GenSym): Validation[List[ResolvedAst.Constraint], ResolutionError] = {
      seqM(constraints.map(c => resolve(c, ns0, prog0)))
    }

    /**
      * Performs name resolution on the given constraint `c0` in the given namespace `ns0`.
      */
    def resolve(c0: NamedAst.Constraint, ns0: Name.NName, prog0: NamedAst.Program)(implicit genSym: GenSym): Validation[ResolvedAst.Constraint, ResolutionError] = {
      for {
        ps <- seqM(c0.cparams.map(p => Params.resolve(p, ns0, prog0)))
        h <- Predicates.Head.resolve(c0.head, ns0, prog0)
        bs <- seqM(c0.body.map(b => Predicates.Body.resolve(b, ns0, prog0)))
      } yield ResolvedAst.Constraint(ps, h, bs, c0.loc)
    }

  }

  /**
    * Performs name resolution on the given definition `d0` in the given namespace `ns0`.
    */
  def resolve(d0: NamedAst.Def, ns0: Name.NName, prog0: NamedAst.Program)(implicit genSym: GenSym): Validation[ResolvedAst.Def, ResolutionError] = d0 match {
    case NamedAst.Def(doc, ann, mod, sym, tparams0, fparams0, exp0, sc0, eff0, loc) =>
      val fparam = fparams0.head

      for {
        fparamType <- lookupType(fparam.tpe, ns0, prog0)
        fparams <- resolveFormalParams(fparams0, ns0, prog0)
        tparams <- resolveTypeParams(tparams0, ns0, prog0)
        exp <- Expressions.resolve(exp0, Map(fparam.sym -> fparamType), ns0, prog0)
        scheme <- resolveScheme(sc0, ns0, prog0)
      } yield ResolvedAst.Def(doc, ann, mod, sym, tparams, fparams, exp, scheme, eff0, loc)
  }

  /**
    * Performs name resolution on the given effect `eff0` in the given namespace `ns0`.
    */
  def resolveEff(eff0: NamedAst.Eff, ns0: Name.NName, prog0: NamedAst.Program)(implicit genSym: GenSym): Validation[ResolvedAst.Eff, ResolutionError] = eff0 match {
    case NamedAst.Eff(doc, ann, mod, sym, tparams0, fparams0, sc0, eff0, loc) =>
      for {
        fparams <- resolveFormalParams(fparams0, ns0, prog0)
        tparams <- resolveTypeParams(tparams0, ns0, prog0)
        scheme <- resolveScheme(sc0, ns0, prog0)
      } yield ResolvedAst.Eff(doc, ann, mod, sym, tparams, fparams, scheme, eff0, loc)
  }

  /**
    * Performs name resolution on the given handler `handler0` in the given namespace `ns0`.
    */
  def resolveHandler(handler0: NamedAst.Handler, ns0: Name.NName, prog0: NamedAst.Program)(implicit genSym: GenSym): Validation[ResolvedAst.Handler, ResolutionError] = handler0 match {
    case NamedAst.Handler(doc, ann, mod, ident, tparams0, fparams0, exp0, sc0, eff0, loc) =>
      // Compute the qualified name of the ident, since we need it to call lookupEff.
      val qname = Name.mkQName(ident)

      // TODO: Introduce appropriate type environment for handlers.
      val tenv0 = Map.empty[Symbol.VarSym, Type]

      for {
        eff <- lookupEff(qname, ns0, prog0)
        fparams <- resolveFormalParams(fparams0, ns0, prog0)
        tparams <- resolveTypeParams(tparams0, ns0, prog0)
        exp <- Expressions.resolve(exp0, tenv0, ns0, prog0)
        scheme <- resolveScheme(sc0, ns0, prog0)
      } yield ResolvedAst.Handler(doc, ann, mod, eff.sym, tparams, fparams, exp, scheme, eff0, loc)
  }

  /**
    * Performs name resolution on the given enum `e0` in the given namespace `ns0`.
    */
  def resolve(e0: NamedAst.Enum, ns0: Name.NName, prog0: NamedAst.Program)(implicit genSym: GenSym): Validation[ResolvedAst.Enum, ResolutionError] = {
    val casesVal = e0.cases.map {
      case (name, NamedAst.Case(enum, tag, tpe)) =>
        for {
          t <- lookupType(tpe, ns0, prog0)
        } yield name -> ResolvedAst.Case(enum, tag, t)
    }

    for {
      tparams <- seqM(e0.tparams.map(p => Params.resolve(p, ns0, prog0)))
      cases <- seqM(casesVal)
      tpe <- lookupType(e0.tpe, ns0, prog0)
    } yield ResolvedAst.Enum(e0.doc, e0.mod, e0.sym, tparams, cases.toMap, tpe, e0.loc)
  }

  /**
    * Performs name resolution on the given class `clazz0` in the given namespace `ns0`.
    */
  def resolveClass(clazz0: NamedAst.Class, ns0: Name.NName, prog0: NamedAst.Program): Validation[ResolvedAst.Class, ResolutionError] = clazz0 match {
    case NamedAst.Class(doc, mod, sym, quantifiers, head0, body0, sigs0, laws, loc) =>
      for {
        head <- resolveSimpleClass(head0, ns0, prog0)
        body <- seqM(body0.map(resolveSimpleClass(_, ns0, prog0)))
        sigs <- seqM(sigs0.map(resolveSig(_, ns0, prog0)))
      } yield {
        ResolvedAst.Class(doc, mod, sym, quantifiers, head, body, /* TODO */ Map.empty, /* TODO */ Nil, loc)
      }
  }

  /**
    * Performs name resolution on the given impl constraint `impl0` in the given namespace `ns0`.
    */
  def resolveImpl(impl0: NamedAst.Impl, ns0: Name.NName, prog0: NamedAst.Program): Validation[ResolvedAst.Impl, ResolutionError] = impl0 match {
    case NamedAst.Impl(doc, mod, head0, body0, defs, loc) =>
      for {
        head <- resolveComplexClass(head0, ns0, prog0)
        body <- seqM(body0.map(resolveComplexClass(_, ns0, prog0)))
      } yield {
        ResolvedAst.Impl(doc, mod, head, body, /* TODO */ Nil, loc)
      }
  }

  /**
    * Performs name resolution on the given simple class atom `a` in the given namespace `ns0`.
    */
  def resolveSimpleClass(a: NamedAst.SimpleClass, ns0: Name.NName, prog0: NamedAst.Program): Validation[ResolvedAst.SimpleClass, ResolutionError] = a match {
    case NamedAst.SimpleClass(qname, args, loc) =>
      for {
        sym <- lookupClass(qname, ns0, prog0)
      } yield {
        ResolvedAst.SimpleClass(sym, args, loc)
      }
  }

  /**
    * Performs name resolution on the given complex class atom `a` in the given namespace `ns0`.
    */
  def resolveComplexClass(a: NamedAst.ComplexClass, ns0: Name.NName, prog0: NamedAst.Program): Validation[ResolvedAst.ComplexClass, ResolutionError] = a match {
    case NamedAst.ComplexClass(qname, polarity, args, loc) =>
      for {
        sym <- lookupClass(qname, ns0, prog0)
        ts <- seqM(args.map(lookupType(_, ns0, prog0)))
      } yield {
        ResolvedAst.ComplexClass(sym, polarity, ts, loc)
      }
  }

  /**
    * Performs name resolution on the given signature `sig0` in the given namespace `ns0`.
    */
  def resolveSig(sig0: NamedAst.Sig, ns0: Name.NName, prog0: NamedAst.Program): Validation[ResolvedAst.Sig, ResolutionError] = {
    ResolvedAst.Sig().toSuccess
  }

  /**
    * Performs name resolution on the given index `i0` in the given namespace `ns0`.
    */
  def resolve(i0: NamedAst.Index, ns0: Name.NName, prog0: NamedAst.Program)(implicit genSym: GenSym): Validation[ResolvedAst.Index, ResolutionError] = {
    for {
      d <- lookupTable(i0.qname, ns0, prog0)
    } yield ResolvedAst.Index(d.sym, i0.indexes, i0.loc)
  }

  /**
    * Performs name resolution on the given lattice `l0` in the given namespace `ns0`.
    */
  def resolve(l0: NamedAst.Lattice, ns0: Name.NName, prog0: NamedAst.Program)(implicit genSym: GenSym): Validation[ResolvedAst.Lattice, ResolutionError] = {
    val tenv0 = Map.empty[Symbol.VarSym, Type]
    for {
      tpe <- lookupType(l0.tpe, ns0, prog0)
      bot <- Expressions.resolve(l0.bot, tenv0, ns0, prog0)
      top <- Expressions.resolve(l0.top, tenv0, ns0, prog0)
      equ <- Expressions.resolve(l0.equ, tenv0, ns0, prog0)
      leq <- Expressions.resolve(l0.leq, tenv0, ns0, prog0)
      lub <- Expressions.resolve(l0.lub, tenv0, ns0, prog0)
      glb <- Expressions.resolve(l0.glb, tenv0, ns0, prog0)
    } yield ResolvedAst.Lattice(tpe, bot, top, equ, leq, lub, glb, ns0, l0.loc)
  }

  object Tables {

    /**
      * Performs name resolution on the given table `t0` in the given namespace `ns0`.
      */
    def resolve(t0: NamedAst.Table, ns0: Name.NName, prog0: NamedAst.Program)(implicit genSym: GenSym): Validation[ResolvedAst.Table, ResolutionError] = t0 match {
      case NamedAst.Table.Relation(doc, sym, attr, loc) =>
        for {
          as <- seqM(attr.map(a => resolve(a, ns0, prog0)))
        } yield ResolvedAst.Table.Relation(doc, sym, as, loc)

      case NamedAst.Table.Lattice(doc, sym, keys, value, loc) =>
        for {
          ks <- seqM(keys.map(k => resolve(k, ns0, prog0)))
          v <- resolve(value, ns0, prog0)
        } yield ResolvedAst.Table.Lattice(doc, sym, ks, v, loc)
    }

    /**
      * Performs name resolution on the given attribute `a0` in the given namespace `ns0`.
      */
    private def resolve(a0: NamedAst.Attribute, ns0: Name.NName, prog0: NamedAst.Program)(implicit genSym: GenSym): Validation[ResolvedAst.Attribute, ResolutionError] = {
      for {
        tpe <- lookupType(a0.tpe, ns0, prog0)
      } yield ResolvedAst.Attribute(a0.ident, tpe, a0.loc)
    }

  }

  object Expressions {

    /**
      * Performs name resolution on the given expression `exp0` in the namespace `ns0`.
      */
    def resolve(exp0: NamedAst.Expression, tenv0: Map[Symbol.VarSym, Type], ns0: Name.NName, prog0: NamedAst.Program)(implicit genSym: GenSym): Validation[ResolvedAst.Expression, ResolutionError] = {
      /**
        * Local visitor.
        */
      def visit(e0: NamedAst.Expression, tenv0: Map[Symbol.VarSym, Type]): Validation[ResolvedAst.Expression, ResolutionError] = e0 match {
        case NamedAst.Expression.Wild(tpe, loc) => ResolvedAst.Expression.Wild(tpe, loc).toSuccess

        case NamedAst.Expression.Var(sym, loc) => tenv0.get(sym) match {
          case None => ResolvedAst.Expression.Var(sym, sym.tvar, loc).toSuccess
          case Some(tpe) => ResolvedAst.Expression.Var(sym, tpe, loc).toSuccess
        }

        case NamedAst.Expression.Def(qname, tvar, loc) =>
          lookupQName(qname, ns0, prog0) map {
            case LookupResult.Def(sym) => ResolvedAst.Expression.Def(sym, tvar, loc)
            case LookupResult.Eff(sym) => ResolvedAst.Expression.Eff(sym, tvar, loc)
          }

        case NamedAst.Expression.Hole(name, tpe, loc) =>
          val sym = Symbol.mkHoleSym(ns0, name)
          ResolvedAst.Expression.Hole(sym, tpe, loc).toSuccess

        case NamedAst.Expression.Unit(loc) => ResolvedAst.Expression.Unit(loc).toSuccess

        case NamedAst.Expression.True(loc) => ResolvedAst.Expression.True(loc).toSuccess

        case NamedAst.Expression.False(loc) => ResolvedAst.Expression.False(loc).toSuccess

        case NamedAst.Expression.Char(lit, loc) => ResolvedAst.Expression.Char(lit, loc).toSuccess

        case NamedAst.Expression.Float32(lit, loc) => ResolvedAst.Expression.Float32(lit, loc).toSuccess

        case NamedAst.Expression.Float64(lit, loc) => ResolvedAst.Expression.Float64(lit, loc).toSuccess

        case NamedAst.Expression.Int8(lit, loc) => ResolvedAst.Expression.Int8(lit, loc).toSuccess

        case NamedAst.Expression.Int16(lit, loc) => ResolvedAst.Expression.Int16(lit, loc).toSuccess

        case NamedAst.Expression.Int32(lit, loc) => ResolvedAst.Expression.Int32(lit, loc).toSuccess

        case NamedAst.Expression.Int64(lit, loc) => ResolvedAst.Expression.Int64(lit, loc).toSuccess

        case NamedAst.Expression.BigInt(lit, loc) => ResolvedAst.Expression.BigInt(lit, loc).toSuccess

        case NamedAst.Expression.Str(lit, loc) => ResolvedAst.Expression.Str(lit, loc).toSuccess

        case NamedAst.Expression.Apply(exp1, exp2, tvar, loc) =>
          for {
            e1 <- visit(exp1, tenv0)
            e2 <- visit(exp2, tenv0)
          } yield ResolvedAst.Expression.Apply(e1, e2, tvar, loc)

        case NamedAst.Expression.Lambda(fparam, exp, tvar, loc) =>
          for {
            paramType <- lookupType(fparam.tpe, ns0, prog0)
            e <- visit(exp, tenv0 + (fparam.sym -> paramType))
            p <- Params.resolve(fparam, ns0, prog0)
          } yield ResolvedAst.Expression.Lambda(p, e, tvar, loc)

        case NamedAst.Expression.Unary(op, exp, tvar, loc) =>
          for {
            e <- visit(exp, tenv0)
          } yield ResolvedAst.Expression.Unary(op, e, tvar, loc)

        case NamedAst.Expression.Binary(op, exp1, exp2, tvar, loc) =>
          for {
            e1 <- visit(exp1, tenv0)
            e2 <- visit(exp2, tenv0)
          } yield ResolvedAst.Expression.Binary(op, e1, e2, tvar, loc)

        case NamedAst.Expression.IfThenElse(exp1, exp2, exp3, tvar, loc) =>
          for {
            e1 <- visit(exp1, tenv0)
            e2 <- visit(exp2, tenv0)
            e3 <- visit(exp3, tenv0)
          } yield ResolvedAst.Expression.IfThenElse(e1, e2, e3, tvar, loc)

        case NamedAst.Expression.Let(sym, exp1, exp2, tvar, loc) =>
          for {
            e1 <- visit(exp1, tenv0)
            e2 <- visit(exp2, tenv0)
          } yield ResolvedAst.Expression.Let(sym, e1, e2, tvar, loc)

        case NamedAst.Expression.LetRec(sym, exp1, exp2, tvar, loc) =>
          for {
            e1 <- visit(exp1, tenv0)
            e2 <- visit(exp2, tenv0)
          } yield ResolvedAst.Expression.LetRec(sym, e1, e2, tvar, loc)

        case NamedAst.Expression.Match(exp, rules, tvar, loc) =>
          val rulesVal = rules map {
            case NamedAst.MatchRule(pat, guard, body) =>
              for {
                p <- Patterns.resolve(pat, ns0, prog0)
                g <- visit(guard, tenv0)
                b <- visit(body, tenv0)
              } yield ResolvedAst.MatchRule(p, g, b)
          }

          for {
            e <- visit(exp, tenv0)
            rs <- seqM(rulesVal)
          } yield ResolvedAst.Expression.Match(e, rs, tvar, loc)

        case NamedAst.Expression.Switch(rules, tvar, loc) =>
          val rulesVal = rules map {
            case (cond, body) => @@(visit(cond, tenv0), visit(body, tenv0))
          }
          seqM(rulesVal) map {
            case rs => ResolvedAst.Expression.Switch(rs, tvar, loc)
          }

        case NamedAst.Expression.Tag(enum, tag, expOpt, tvar, loc) => expOpt match {
          case None =>
            // Case 1: The tag has does not have an expression.
            // Either it is implicitly Unit or the tag is used as a function.

            // Lookup the enum to determine the type of the tag.
            lookupEnumByTag(enum, tag, ns0, prog0) map {
              case decl =>
                // Retrieve the relevant case.
                val caze = decl.cases(tag.name)

                // Check if the tag value has Unit type.
                if (isUnitType(caze.tpe)) {
                  // Case 1.1: The tag value has Unit type. Construct the Unit expression.
                  val e = ResolvedAst.Expression.Unit(loc)
                  ResolvedAst.Expression.Tag(decl.sym, tag.name, e, tvar, loc)
                } else {
                  // Case 1.2: The tag has a non-Unit type. Hence the tag is used as a function.
                  // If the tag is `Some` we construct the lambda: x -> Some(x).

                  // Construct a fresh symbol for the formal parameter.
                  val freshVar = Symbol.freshVarSym("x")

                  // Construct the formal parameter for the fresh symbol.
                  val freshParam = ResolvedAst.FormalParam(freshVar, Ast.Modifiers.Empty, Type.freshTypeVar(), loc)

                  // Construct a variable expression for the fresh symbol.
                  val varExp = ResolvedAst.Expression.Var(freshVar, freshVar.tvar, loc)

                  // Construct the tag expression on the fresh symbol expression.
                  val tagExp = ResolvedAst.Expression.Tag(decl.sym, caze.tag.name, varExp, Type.freshTypeVar(), loc)

                  // Assemble the lambda expressions.
                  ResolvedAst.Expression.Lambda(freshParam, tagExp, Type.freshTypeVar(), loc)
                }
            }
          case Some(exp) =>
            // Case 2: The tag has an expression. Perform resolution on it.
            for {
              d <- lookupEnumByTag(enum, tag, ns0, prog0)
              e <- visit(exp, tenv0)
            } yield ResolvedAst.Expression.Tag(d.sym, tag.name, e, tvar, loc)
        }

        case NamedAst.Expression.Tuple(elms, tvar, loc) =>
          for {
            es <- seqM(elms.map(e => visit(e, tenv0)))
          } yield ResolvedAst.Expression.Tuple(es, tvar, loc)

<<<<<<< HEAD
=======
        case NamedAst.Expression.ArrayNew(elm, len, tvar, loc) =>
          for {
            e <- visit(elm, tenv0)
          } yield ResolvedAst.Expression.ArrayNew(e, len, tvar, loc)

>>>>>>> d0cee5a1
        case NamedAst.Expression.ArrayLit(elms, tvar, loc) =>
          for {
            es <- seqM(elms.map(e => visit(e, tenv0)))
          } yield ResolvedAst.Expression.ArrayLit(es, tvar, loc)

        case NamedAst.Expression.ArrayNew(elm, len, tvar, loc) =>
          for {
            e <- visit(elm)
            ln <- visit(len)
          } yield ResolvedAst.Expression.ArrayNew(e, ln, tvar, loc)

        case NamedAst.Expression.ArrayLoad(base, index, tvar, loc) =>
          for {
            b <- visit(base, tenv0)
            i <- visit(index, tenv0)
          } yield ResolvedAst.Expression.ArrayLoad(b, i, tvar, loc)

        case NamedAst.Expression.ArrayStore(base, index, elm, tvar, loc) =>
          for {
<<<<<<< HEAD
            b <- visit(base)
            i <- visit(index)
            e <- visit(elm)
          } yield ResolvedAst.Expression.ArrayStore(b, i, e, tvar, loc)

        case NamedAst.Expression.ArrayLength(base, tvar, loc) =>
          for {
            b <- visit(base)
          } yield ResolvedAst.Expression.ArrayLength(b, tvar, loc)

        case NamedAst.Expression.ArraySlice(base, startIndex, endIndex, tvar, loc) =>
          for{
            b <- visit(base)
            i1 <- visit(startIndex)
            i2 <- visit(endIndex)
          } yield ResolvedAst.Expression.ArraySlice(b, i1, i2, tvar, loc)

        case NamedAst.Expression.VectorLit(elms, tvar, loc) =>
          for {
            es <- seqM(elms map visit)
          } yield ResolvedAst.Expression.VectorLit(es, tvar, loc)

        case NamedAst.Expression.VectorNew(elm, len, tvar, loc) =>
          for {
            e <- visit(elm)
          } yield ResolvedAst.Expression.VectorNew(e, len, tvar, loc)

        case NamedAst.Expression.VectorLoad(base, index, tvar, loc) =>
          for {
            b <- visit(base)
          } yield ResolvedAst.Expression.VectorLoad(b, index, tvar, loc)

        case NamedAst.Expression.VectorStore(base, index, elm, tvar, loc) =>
          for {
            b <- visit(base)
            e <- visit(elm)
          } yield ResolvedAst.Expression.VectorStore(b, index, e, tvar, loc)

        case NamedAst.Expression.VectorLength(base, tvar, loc) =>
          for {
            b <- visit(base)
          } yield ResolvedAst.Expression.VectorLength(b, tvar, loc)

        case NamedAst.Expression.VectorSlice(base, startIndex, optEndIndex, tvar, loc) =>
          for {
            b <- visit(base)
          } yield ResolvedAst.Expression.VectorSlice(b, startIndex, optEndIndex, tvar, loc)
=======
            b <- visit(base, tenv0)
            i <- visit(index, tenv0)
            v <- visit(value, tenv0)
          } yield ResolvedAst.Expression.ArrayStore(b, i, v, tvar, loc)
>>>>>>> d0cee5a1

        case NamedAst.Expression.Ref(exp, tvar, loc) =>
          for {
            e <- visit(exp, tenv0)
          } yield ResolvedAst.Expression.Ref(e, tvar, loc)

        case NamedAst.Expression.Deref(exp, tvar, loc) =>
          for {
            e <- visit(exp, tenv0)
          } yield ResolvedAst.Expression.Deref(e, tvar, loc)

        case NamedAst.Expression.Assign(exp1, exp2, tvar, loc) =>
          for {
            e1 <- visit(exp1, tenv0)
            e2 <- visit(exp2, tenv0)
          } yield ResolvedAst.Expression.Assign(e1, e2, tvar, loc)

        case NamedAst.Expression.HandleWith(exp, bindings, tvar, loc) =>
          for {
            e <- visit(exp, tenv0)
            bs <- resolveHandlerBindings(bindings, tenv0, ns0, prog0)
          } yield ResolvedAst.Expression.HandleWith(e, bs, tvar, loc)

        case NamedAst.Expression.Existential(fparam, exp, loc) =>
          for {
            fp <- Params.resolve(fparam, ns0, prog0)
            e <- visit(exp, tenv0)
          } yield ResolvedAst.Expression.Existential(fp, e, loc)

        case NamedAst.Expression.Universal(fparam, exp, loc) =>
          for {
            fp <- Params.resolve(fparam, ns0, prog0)
            e <- visit(exp, tenv0)
          } yield ResolvedAst.Expression.Universal(fp, e, loc)

        case NamedAst.Expression.Ascribe(exp, tpe, eff, loc) =>
          for {
            e <- visit(exp, tenv0)
            t <- lookupType(tpe, ns0, prog0)
          } yield ResolvedAst.Expression.Ascribe(e, t, eff, loc)

        case NamedAst.Expression.Cast(exp, tpe, eff, loc) =>
          for {
            e <- visit(exp, tenv0)
            t <- lookupType(tpe, ns0, prog0)
          } yield ResolvedAst.Expression.Cast(e, t, eff, loc)

        case NamedAst.Expression.TryCatch(exp, rules, tpe, loc) =>
          val rulesVal = rules map {
            case NamedAst.CatchRule(sym, clazz, body) =>
              val exceptionType = Type.Native(clazz)
              visit(body, tenv0 + (sym -> exceptionType)) map {
                case b => ResolvedAst.CatchRule(sym, clazz, b)
              }
          }

          for {
            e <- visit(exp, tenv0)
            rs <- seqM(rulesVal)
          } yield ResolvedAst.Expression.TryCatch(e, rs, tpe, loc)

        case NamedAst.Expression.NativeConstructor(constructor, args, tpe, loc) =>
          for {
            es <- seqM(args.map(e => visit(e, tenv0)))
          } yield ResolvedAst.Expression.NativeConstructor(constructor, es, tpe, loc)

        case NamedAst.Expression.NativeField(field, tpe, loc) => ResolvedAst.Expression.NativeField(field, tpe, loc).toSuccess

        case NamedAst.Expression.NativeMethod(method, args, tpe, loc) =>
          for {
            es <- seqM(args.map(e => visit(e, tenv0)))
          } yield ResolvedAst.Expression.NativeMethod(method, es, tpe, loc)

        case NamedAst.Expression.UserError(tvar, loc) => ResolvedAst.Expression.UserError(tvar, loc).toSuccess
      }

      visit(exp0, Map.empty)
    }

  }

  object Patterns {

    /**
      * Performs name resolution on the given pattern `pat0` in the namespace `ns0`.
      */
    def resolve(pat0: NamedAst.Pattern, ns0: Name.NName, prog0: NamedAst.Program): Validation[ResolvedAst.Pattern, ResolutionError] = {

      def visit(p0: NamedAst.Pattern): Validation[ResolvedAst.Pattern, ResolutionError] = p0 match {
        case NamedAst.Pattern.Wild(tvar, loc) => ResolvedAst.Pattern.Wild(tvar, loc).toSuccess

        case NamedAst.Pattern.Var(sym, tvar, loc) => ResolvedAst.Pattern.Var(sym, tvar, loc).toSuccess

        case NamedAst.Pattern.Unit(loc) => ResolvedAst.Pattern.Unit(loc).toSuccess

        case NamedAst.Pattern.True(loc) => ResolvedAst.Pattern.True(loc).toSuccess

        case NamedAst.Pattern.False(loc) => ResolvedAst.Pattern.False(loc).toSuccess

        case NamedAst.Pattern.Char(lit, loc) => ResolvedAst.Pattern.Char(lit, loc).toSuccess

        case NamedAst.Pattern.Float32(lit, loc) => ResolvedAst.Pattern.Float32(lit, loc).toSuccess

        case NamedAst.Pattern.Float64(lit, loc) => ResolvedAst.Pattern.Float64(lit, loc).toSuccess

        case NamedAst.Pattern.Int8(lit, loc) => ResolvedAst.Pattern.Int8(lit, loc).toSuccess

        case NamedAst.Pattern.Int16(lit, loc) => ResolvedAst.Pattern.Int16(lit, loc).toSuccess

        case NamedAst.Pattern.Int32(lit, loc) => ResolvedAst.Pattern.Int32(lit, loc).toSuccess

        case NamedAst.Pattern.Int64(lit, loc) => ResolvedAst.Pattern.Int64(lit, loc).toSuccess

        case NamedAst.Pattern.BigInt(lit, loc) => ResolvedAst.Pattern.BigInt(lit, loc).toSuccess

        case NamedAst.Pattern.Str(lit, loc) => ResolvedAst.Pattern.Str(lit, loc).toSuccess

        case NamedAst.Pattern.Tag(enum, tag, pat, tvar, loc) =>
          for {
            d <- lookupEnumByTag(enum, tag, ns0, prog0)
            p <- visit(pat)
          } yield ResolvedAst.Pattern.Tag(d.sym, tag.name, p, tvar, loc)

        case NamedAst.Pattern.Tuple(elms, tvar, loc) =>
          for {
            es <- traverse(elms)(visit)
          } yield ResolvedAst.Pattern.Tuple(es, tvar, loc)
      }

      visit(pat0)
    }

  }

  object Predicates {

    object Head {
      /**
        * Performs name resolution on the given head predicate `h0` in the given namespace `ns0`.
        */
      def resolve(h0: NamedAst.Predicate.Head, ns0: Name.NName, prog0: NamedAst.Program)(implicit genSym: GenSym): Validation[ResolvedAst.Predicate.Head, ResolutionError] = h0 match {
        case NamedAst.Predicate.Head.True(loc) => ResolvedAst.Predicate.Head.True(loc).toSuccess

        case NamedAst.Predicate.Head.False(loc) => ResolvedAst.Predicate.Head.False(loc).toSuccess

        case NamedAst.Predicate.Head.Atom(qname, terms, loc) =>
          for {
            t <- lookupTable(qname, ns0, prog0)
            ts <- seqM(terms.map(t => Expressions.resolve(t, Map.empty, ns0, prog0)))
          } yield ResolvedAst.Predicate.Head.Atom(t.sym, ts, loc)
      }
    }

    object Body {
      /**
        * Performs name resolution on the given body predicate `b0` in the given namespace `ns0`.
        */
      def resolve(b0: NamedAst.Predicate.Body, ns0: Name.NName, prog0: NamedAst.Program)(implicit genSym: GenSym): Validation[ResolvedAst.Predicate.Body, ResolutionError] = b0 match {
        case NamedAst.Predicate.Body.Atom(qname, polarity, terms, loc) =>
          for {
            d <- lookupTable(qname, ns0, prog0)
            ts <- seqM(terms.map(t => Patterns.resolve(t, ns0, prog0)))
          } yield ResolvedAst.Predicate.Body.Atom(d.sym, polarity, ts, loc)

        case NamedAst.Predicate.Body.Filter(qname, terms, loc) =>
          for {
            lookupResult <- lookupQName(qname, ns0, prog0)
            ts <- seqM(terms.map(t => Expressions.resolve(t, Map.empty, ns0, prog0)))
          } yield {
            lookupResult match {
              case LookupResult.Def(sym) => ResolvedAst.Predicate.Body.Filter(sym, ts, loc)
              case LookupResult.Eff(sym) => throw InternalCompilerException(s"Unexpected effect here: ${sym.toString}")
            }
          }

        case NamedAst.Predicate.Body.Loop(pat, term, loc) =>
          for {
            p <- Patterns.resolve(pat, ns0, prog0)
            t <- Expressions.resolve(term, Map.empty, ns0, prog0)
          } yield ResolvedAst.Predicate.Body.Loop(p, t, loc)
      }
    }

  }

  object Properties {

    /**
      * Performs name resolution on each of the given `properties` in the given namespace `ns0`.
      */
    def resolve(properties: List[NamedAst.Property], ns0: Name.NName, prog0: NamedAst.Program)(implicit genSym: GenSym): Validation[List[ResolvedAst.Property], ResolutionError] = {
      seqM(properties.map(p => resolve(p, ns0, prog0)))
    }

    /**
      * Performs name resolution on the given property `p0` in the given namespace `ns0`.
      */
    def resolve(p0: NamedAst.Property, ns0: Name.NName, prog0: NamedAst.Program)(implicit genSym: GenSym): Validation[ResolvedAst.Property, ResolutionError] = {
      for {
        e <- Expressions.resolve(p0.exp, Map.empty, ns0, prog0)
      } yield ResolvedAst.Property(p0.law, p0.defn, e, p0.loc)
    }

  }

  object Params {

    /**
      * Performs name resolution on the given constraint parameter `cparam0` in the given namespace `ns0`.
      */
    def resolve(cparam0: NamedAst.ConstraintParam, ns0: Name.NName, prog0: NamedAst.Program): Validation[ResolvedAst.ConstraintParam, ResolutionError] = cparam0 match {
      case NamedAst.ConstraintParam.HeadParam(sym, tpe, loc) => ResolvedAst.ConstraintParam.HeadParam(sym, tpe, loc).toSuccess
      case NamedAst.ConstraintParam.RuleParam(sym, tpe, loc) => ResolvedAst.ConstraintParam.RuleParam(sym, tpe, loc).toSuccess
    }

    /**
      * Performs name resolution on the given formal parameter `fparam0` in the given namespace `ns0`.
      */
    def resolve(fparam0: NamedAst.FormalParam, ns0: Name.NName, prog0: NamedAst.Program): Validation[ResolvedAst.FormalParam, ResolutionError] = {
      for {
        t <- lookupType(fparam0.tpe, ns0, prog0)
      } yield ResolvedAst.FormalParam(fparam0.sym, fparam0.mod, t, fparam0.loc)
    }

    /**
      * Performs name resolution on the given type parameter `tparam0` in the given namespace `ns0`.
      */
    def resolve(tparam0: NamedAst.TypeParam, ns0: Name.NName, prog0: NamedAst.Program): Validation[ResolvedAst.TypeParam, ResolutionError] = {
      ResolvedAst.TypeParam(tparam0.name, tparam0.tpe, tparam0.loc).toSuccess
    }

  }

  /**
    * Performs name resolution on the given formal parameters `fparams0`.
    */
  def resolveFormalParams(fparams0: List[NamedAst.FormalParam], ns0: Name.NName, prog0: NamedAst.Program): Validation[List[ResolvedAst.FormalParam], ResolutionError] = {
    seqM(fparams0.map(fparam => Params.resolve(fparam, ns0, prog0)))
  }

  /**
    * Performs name resolution on the given type parameters `tparams0`.
    */
  def resolveTypeParams(tparams0: List[NamedAst.TypeParam], ns0: Name.NName, prog0: NamedAst.Program): Validation[List[ResolvedAst.TypeParam], ResolutionError] =
    seqM(tparams0.map(tparam => Params.resolve(tparam, ns0, prog0)))

  /**
    * Performs name resolution on the given handler bindings `bs0`.
    */
  def resolveHandlerBindings(bs0: List[NamedAst.HandlerBinding], tenv0: Map[Symbol.VarSym, Type], ns0: Name.NName, prog0: NamedAst.Program)(implicit genSym: GenSym): Validation[List[ResolvedAst.HandlerBinding], ResolutionError] = {
    // TODO: Check that there is no overlap?
    seqM(bs0.map(b => resolveHandlerBindings(b, tenv0, ns0, prog0)))
  }

  /**
    * Performs name resolution on the given handler binding `b0`.
    */
  def resolveHandlerBindings(b0: NamedAst.HandlerBinding, tenv0: Map[Symbol.VarSym, Type], ns0: Name.NName, prog0: NamedAst.Program)(implicit genSym: GenSym): Validation[ResolvedAst.HandlerBinding, ResolutionError] = b0 match {
    case NamedAst.HandlerBinding(qname, exp0) =>
      for {
        eff <- lookupEff(qname, ns0, prog0)
        exp <- Expressions.resolve(exp0, tenv0, ns0, prog0)
      } yield ResolvedAst.HandlerBinding(eff.sym, exp)
  }

  /**
    * Performs name resolution on the given scheme `sc0`.
    */
  def resolveScheme(sc0: NamedAst.Scheme, ns0: Name.NName, prog0: NamedAst.Program): Validation[Scheme, ResolutionError] = {
    for {
      base <- lookupType(sc0.base, ns0, prog0)
    } yield Scheme(sc0.quantifiers, base)
  }

  /**
    * The result of a qualified name lookup.
    */
  sealed trait LookupResult

  object LookupResult {

    case class Def(sym: Symbol.DefnSym) extends LookupResult

    case class Eff(sym: Symbol.EffSym) extends LookupResult

  }

  /**
    * Finds the definition with the qualified name `qname` in the namespace `ns0`.
    */
  def lookupQName(qname: Name.QName, ns0: Name.NName, prog0: NamedAst.Program): Validation[LookupResult, ResolutionError] = {
    val defOpt = tryLookupDef(qname, ns0, prog0)
    val effOpt = tryLookupEff(qname, ns0, prog0)

    (defOpt, effOpt) match {
      case (None, None) => ResolutionError.UndefinedName(qname, ns0, qname.loc).toFailure
      case (Some(d), None) => getDefIfAccessible(d, ns0, qname.loc)
      case (None, Some(e)) => getEffIfAccessible(e, ns0, qname.loc)
      case (Some(d), Some(e)) => ResolutionError.AmbiguousName(qname, ns0, d.loc, e.loc, qname.loc).toFailure
    }
  }

  /**
    * Tries to a def with the qualified name `qname` in the namespace `ns0`.
    */
  def tryLookupDef(qname: Name.QName, ns0: Name.NName, prog0: NamedAst.Program): Option[NamedAst.Def] = {
    // Check whether the name is fully-qualified.
    if (qname.isUnqualified) {
      // Case 1: Unqualified name. Lookup in the current namespace.
      val defnOpt = prog0.defs.getOrElse(ns0, Map.empty).get(qname.ident.name)

      defnOpt match {
        case Some(defn) =>
          // Case 1.2: Found in the current namespace.
          Some(defn)
        case None =>
          // Case 1.1: Try the global namespace.
          prog0.defs.getOrElse(Name.RootNS, Map.empty).get(qname.ident.name)
      }
    } else {
      // Case 2: Qualified. Lookup in the given namespace.
      prog0.defs.getOrElse(qname.namespace, Map.empty).get(qname.ident.name)
    }
  }

  /**
    * Tries to find an eff with the qualified name `qname` in the namespace `ns0`.
    */
  def lookupEff(qname: Name.QName, ns0: Name.NName, prog0: NamedAst.Program): Validation[NamedAst.Eff, ResolutionError] = {
    tryLookupEff(qname, ns0, prog0) match {
      case None => ResolutionError.UndefinedEff(qname, ns0, qname.loc).toFailure
      case Some(eff) => eff.toSuccess
    }
  }

  /**
    * Finds the given effect with the qualified name `qname` in the namespace `ns0`.
    */
  def tryLookupEff(qname: Name.QName, ns0: Name.NName, prog0: NamedAst.Program): Option[NamedAst.Eff] = {
    // Check whether the name is fully-qualified.
    if (qname.isUnqualified) {
      // Case 1: Unqualified name. Lookup in the current namespace.
      val defnOpt = prog0.effs.getOrElse(ns0, Map.empty).get(qname.ident.name)

      defnOpt match {
        case Some(eff) =>
          // Case 1.2: Found in the current namespace.
          Some(eff)
        case None =>
          // Case 1.1: Try the global namespace.
          prog0.effs.getOrElse(Name.RootNS, Map.empty).get(qname.ident.name)
      }
    } else {
      // Case 2: Qualified. Lookup in the given namespace.
      prog0.effs.getOrElse(qname.namespace, Map.empty).get(qname.ident.name)
    }
  }

  /**
    * Finds the class with the qualified name `qname` in the namespace `ns0`.
    */
  def lookupClass(qname: Name.QName, ns0: Name.NName, prog0: NamedAst.Program): Validation[Symbol.ClassSym, ResolutionError] = {
    // Check whether the name is fully-qualified.
    if (qname.isUnqualified) {
      // Lookup in the current namespace.
      prog0.classes.getOrElse(ns0, Map.empty).get(qname.ident.name) match {
        case Some(clazz) =>
          // Case 1.1 : The class is defined in the current namespace.
          getClassIfAccessible(clazz, ns0, qname.loc).map(_.sym)
        case None =>
          // Case 1.2: The class was not found in the current namespace.
          // Try the root namespace.
          prog0.classes.getOrElse(Name.RootNS, Map.empty).get(qname.ident.name) match {
            case Some(clazz) =>
              // Case 1.2.1: The class is defined in the root namespace.
              getClassIfAccessible(clazz, ns0, qname.loc).map(_.sym)
            case None =>
              // Case 1.2.2: The class was not found. Neither in the current namespace nor in the root namespace.
              ResolutionError.UndefinedClass(qname, qname.namespace, qname.loc).toFailure
          }
      }
    } else {
      // Lookup in the qualified namespace.
      prog0.classes.getOrElse(qname.namespace, Map.empty).get(qname.ident.name) match {
        case Some(clazz) =>
          // Case 2.1: The class was found in the qualified namespace.
          getClassIfAccessible(clazz, ns0, qname.loc).map(_.sym)
        case None =>
          // Case 2.2: The class was not found in the qualified namespace.
          ResolutionError.UndefinedClass(qname, qname.namespace, qname.loc).toFailure
      }
    }
  }

  /**
    * TODO: DOC
    */
  // TODO: Can you access a signature by qualified name???
  def lookupSig(ident: Name.Ident, ns0: Name.NName, prog0: NamedAst.Program): Validation[Option[Symbol.SigSym], ResolutionError] = {
    // Compute all classes visible in the current namespace.
    val classes = getClassesInScope()

    // A mutable collection of candidate signatures.
    val candidates = mutable.Set.empty[Symbol.SigSym]

    // Look through each class to see if it contains a usable signature.
    for (NamedAst.Class(doc, mod, sym, quantifiers, head, body, sigs, laws, loc) <- classes) {
      for (NamedAst.Sig(doc, ann, mod, sym, tparams, fparams, sc, eff, loc) <- sigs) {
        // TODO: If ....
      }
    }

    // Check how many candidate signatures were found.
    if (candidates.isEmpty) {
      // Case 1: No candidate signatures.
      None.toSuccess
    } else if (candidates.size == 1) {
      // Case 2: Exactly one candidate signature.
      Some(candidates.head).toSuccess
    } else {
      // Case 3: Multiple candidate signatures.
      // TODO: Ambiguius
      ???
    }
  }

  // TODO: DOC
  def getClassesInScope(): List[NamedAst.Class] = Nil


  /**
    * Finds the enum definition matching the given qualified name and tag.
    */
  def lookupEnumByTag(qname: Option[Name.QName], tag: Name.Ident, ns: Name.NName, prog0: NamedAst.Program): Validation[NamedAst.Enum, ResolutionError] = {
    /*
     * Lookup the tag name in all enums across all namespaces.
     */
    val globalMatches = mutable.Set.empty[NamedAst.Enum]
    for ((_, decls) <- prog0.enums) {
      for ((enumName, decl) <- decls) {
        for ((tagName, caze) <- decl.cases) {
          if (tag.name == tagName) {
            globalMatches += decl
          }
        }
      }
    }

    // Case 1: Exact match found. Simply return it.
    if (globalMatches.size == 1) {
      return getEnumIfAccessible(globalMatches.head, ns, tag.loc)
    }

    // Case 2: No or multiple matches found.
    // Lookup the tag in either the fully qualified namespace or the current namespace.
    val namespace = if (qname.exists(_.isQualified)) qname.get.namespace else ns

    /*
     * Lookup the tag name in all enums in the current namespace.
     */
    val namespaceMatches = mutable.Set.empty[NamedAst.Enum]
    for ((enumName, decl) <- prog0.enums.getOrElse(namespace, Map.empty[String, NamedAst.Enum])) {
      for ((tagName, caze) <- decl.cases) {
        if (tag.name == tagName) {
          namespaceMatches += decl
        }
      }
    }

    // Case 2.1: Exact match found in namespace. Simply return it.
    if (namespaceMatches.size == 1) {
      return getEnumIfAccessible(namespaceMatches.head, ns, tag.loc)
    }

    // Case 2.2: No matches found in namespace.
    if (namespaceMatches.isEmpty) {
      return ResolutionError.UndefinedTag(tag.name, ns, tag.loc).toFailure
    }

    // Case 2.3: Multiple matches found in namespace and no enum name.
    if (qname.isEmpty) {
      val locs = namespaceMatches.map(_.sym.loc).toList.sorted
      return ResolutionError.AmbiguousTag(tag.name, ns, locs, tag.loc).toFailure
    }

    // Case 2.4: Multiple matches found in namespace and an enum name is available.
    val filteredMatches = namespaceMatches.filter(_.sym.name == qname.get.ident.name)
    if (filteredMatches.size == 1) {
      return getEnumIfAccessible(filteredMatches.head, ns, tag.loc)
    }

    ResolutionError.UndefinedTag(tag.name, ns, tag.loc).toFailure
  }

  /**
    * Finds the table of the given `qname` in the namespace `ns`.
    */
  def lookupTable(qname: Name.QName, ns: Name.NName, prog0: NamedAst.Program): Validation[NamedAst.Table, ResolutionError] = {
    if (qname.isUnqualified) {
      // Lookup in the current namespace.
      val tables = prog0.tables.getOrElse(ns, Map.empty)
      tables.get(qname.ident.name) match {
        case None => ResolutionError.UndefinedTable(qname, ns, qname.loc).toFailure
        case Some(table) => table.toSuccess
      }
    } else {
      // Lookup in the qualified namespace.
      val tables = prog0.tables.getOrElse(qname.namespace, Map.empty)
      tables.get(qname.ident.name) match {
        case None => ResolutionError.UndefinedTable(qname, qname.namespace, qname.loc).toFailure
        case Some(table) => table.toSuccess
      }
    }
  }


  // TODO: Move
  /**
    * Ensures that every declared effect in `effs` has one handler in `handlers`.
    */
  def checkDefaultHandlers(effs: List[(Symbol.EffSym, ResolvedAst.Eff)], handlers: List[(Symbol.EffSym, ResolvedAst.Handler)]): Validation[Unit, ResolutionError] = {
    //
    // Compute the declared and handled effects.
    //
    val declaredEffects = effs.map(_._1)
    val declaredHandlers = handlers.map(_._1)

    //
    // Check if there are any unhandled effects.
    //
    val unhandledEffects = declaredEffects.toSet -- declaredHandlers.toSet
    if (unhandledEffects.isEmpty)
      ().toSuccess
    else
      ResolutionError.UnhandledEffect(unhandledEffects.head).toFailure
  }

  /**
    * Returns `true` iff the given type `tpe0` is the Unit type.
    */
  def isUnitType(tpe: NamedAst.Type): Boolean = tpe match {
    case NamedAst.Type.Unit(loc) => true
    case _ => false
  }

  /**
    * Resolves the given type `tpe0` in the given namespace `ns0`.
    */
  // TODO: Add support for Higher-Kinded types.
  def lookupType(tpe0: NamedAst.Type, ns0: Name.NName, prog0: NamedAst.Program): Validation[Type, ResolutionError] = tpe0 match {
    case NamedAst.Type.Var(tvar, loc) => tvar.toSuccess
    case NamedAst.Type.Unit(loc) => Type.Unit.toSuccess
    case NamedAst.Type.Ambiguous(qname, loc) if qname.isUnqualified => qname.ident.name match {
      // Basic Types
      case "Unit" => Type.Unit.toSuccess
      case "Bool" => Type.Bool.toSuccess
      case "Char" => Type.Char.toSuccess
      case "Float" => Type.Float64.toSuccess
      case "Float32" => Type.Float32.toSuccess
      case "Float64" => Type.Float64.toSuccess
      case "Int" => Type.Int32.toSuccess
      case "Int8" => Type.Int8.toSuccess
      case "Int16" => Type.Int16.toSuccess
      case "Int32" => Type.Int32.toSuccess
      case "Int64" => Type.Int64.toSuccess
      case "BigInt" => Type.BigInt.toSuccess
      case "Str" => Type.Str.toSuccess
      case "Array" => Type.Array.toSuccess
<<<<<<< HEAD
      case "Vector" => Type.Vector.toSuccess
      case "Native" => Type.Native.toSuccess
=======
>>>>>>> d0cee5a1
      case "Ref" => Type.Ref.toSuccess

      // Enum Types.
      case typeName =>
        // Lookup the enum in the current namespace.
        // If the namespace doesn't even exist, just use an empty map.
        val namespaceDecls = prog0.enums.getOrElse(ns0, Map.empty)
        namespaceDecls.get(typeName) match {
          case None =>
            // The enum was not found in the current namespace. Try the root namespace.
            val rootDecls = prog0.enums.getOrElse(Name.RootNS, Map.empty)
            rootDecls.get(typeName) match {
              case None => ResolutionError.UndefinedType(qname, ns0, loc).toFailure
              case Some(enum) => getTypeIfAccessible(enum, ns0, ns0.loc)
            }
          case Some(enum) => getTypeIfAccessible(enum, ns0, ns0.loc)
        }
    }
    case NamedAst.Type.Ambiguous(qname, loc) if qname.isQualified =>
      // Lookup the enum using the namespace.
      val decls = prog0.enums.getOrElse(qname.namespace, Map.empty)
      decls.get(qname.ident.name) match {
        case None => ResolutionError.UndefinedType(qname, ns0, loc).toFailure
        case Some(enum) => getTypeIfAccessible(enum, ns0, ns0.loc)
      }
    case NamedAst.Type.Enum(sym) =>
      Type.Enum(sym, Kind.Star).toSuccess
    case NamedAst.Type.Tuple(elms0, loc) =>
      for (
        elms <- seqM(elms0.map(tpe => lookupType(tpe, ns0, prog0)))
      ) yield Type.mkTuple(elms)

    case NamedAst.Type.Nat(len, loc) => Type.Succ(len, Type.Zero).toSuccess

    case NamedAst.Type.Native(fqn, loc) =>
      lookupJvmClass(fqn.mkString("."), loc) map {
        case clazz => Type.Native(clazz)
      }
    case NamedAst.Type.Arrow(tparams0, tresult0, loc) =>
      for (
        tparams <- seqM(tparams0.map(tpe => lookupType(tpe, ns0, prog0)));
        tresult <- lookupType(tresult0, ns0, prog0)
      ) yield Type.mkArrow(tparams, tresult)
    case NamedAst.Type.Apply(base0, targ0, loc) =>
      for (
        tpe1 <- lookupType(base0, ns0, prog0);
        tpe2 <- lookupType(targ0, ns0, prog0)
      ) yield Type.Apply(tpe1, tpe2)

  }

  /**
    * Successfully returns the given class `clazz0` if it is accessible from the given namespace `ns0`.
    *
    * Otherwise fails with a resolution error.
    *
    * A class `clazz0` is accessible from a namespace `ns0` if:
    *
    * (a) the class is marked public, or
    * (b) the class is defined in the namespace `ns0` itself or in a parent of `ns0`.
    */
  def getClassIfAccessible(class0: NamedAst.Class, ns0: Name.NName, loc: SourceLocation): Validation[NamedAst.Class, ResolutionError] = {
    //
    // Check if the definition is marked public.
    //
    if (class0.mod.isPublic)
      return class0.toSuccess

    //
    // Check if the definition is defined in `ns0` or in a parent of `ns0`.
    //
    val prefixNs = class0.sym.namespace
    val targetNs = ns0.idents.map(_.name)
    if (targetNs.startsWith(prefixNs))
      return class0.toSuccess

    //
    // The definition is not accessible.
    //
    ResolutionError.InaccessibleClass(class0.sym, ns0, loc).toFailure
  }

  /**
    * Successfully returns the given definition `defn0` if it is accessible from the given namespace `ns0`.
    *
    * Otherwise fails with a resolution error.
    *
    * A definition `defn0` is accessible from a namespace `ns0` if:
    *
    * (a) the definition is marked public, or
    * (b) the definition is defined in the namespace `ns0` itself or in a parent of `ns0`.
    */
  def getDefIfAccessible(defn0: NamedAst.Def, ns0: Name.NName, loc: SourceLocation): Validation[LookupResult, ResolutionError] = {
    //
    // Check if the definition is marked public.
    //
    if (defn0.mod.isPublic)
      return LookupResult.Def(defn0.sym).toSuccess

    //
    // Check if the definition is defined in `ns0` or in a parent of `ns0`.
    //
    val prefixNs = defn0.sym.namespace
    val targetNs = ns0.idents.map(_.name)
    if (targetNs.startsWith(prefixNs))
      return LookupResult.Def(defn0.sym).toSuccess

    //
    // The definition is not accessible.
    //
    ResolutionError.InaccessibleDef(defn0.sym, ns0, loc).toFailure
  }

  /**
    * Successfully returns the given effect `eff0` if it is accessible from the given namespace `ns0`.
    *
    * Otherwise fails with a resolution error.
    *
    * An effect `eff0` is accessible from a namespace `ns0` if:
    *
    * (a) the effect is marked public, or
    * (b) the effect is defined in the namespace `ns0` itself or in a parent of `ns0`.
    */
  def getEffIfAccessible(eff0: NamedAst.Eff, ns0: Name.NName, loc: SourceLocation): Validation[LookupResult, ResolutionError] = {
    //
    // Check if the effect is marked public.
    //
    if (eff0.mod.isPublic)
      return LookupResult.Eff(eff0.sym).toSuccess

    //
    // Check if the effect is defined in `ns0` or in a parent of `ns0`.
    //
    val prefixNs = eff0.sym.namespace
    val targetNs = ns0.idents.map(_.name)
    if (targetNs.startsWith(prefixNs))
      return LookupResult.Eff(eff0.sym).toSuccess

    //
    // The effect is not accessible.
    //
    ResolutionError.InaccessibleEff(eff0.sym, ns0, loc).toFailure
  }

  /**
    * Successfully returns the given `enum0` if it is accessible from the given namespace `ns0`.
    *
    * Otherwise fails with a resolution error.
    *
    * An enum is accessible from a namespace `ns0` if:
    *
    * (a) the definition is marked public, or
    * (b) the definition is defined in the namespace `ns0` itself or in a parent of `ns0`.
    */
  def getEnumIfAccessible(enum0: NamedAst.Enum, ns0: Name.NName, loc: SourceLocation): Validation[NamedAst.Enum, ResolutionError] = {
    //
    // Check if the definition is marked public.
    //
    if (enum0.mod.isPublic)
      return enum0.toSuccess

    //
    // Check if the enum is defined in `ns0` or in a parent of `ns0`.
    //
    val prefixNs = enum0.sym.namespace
    val targetNs = ns0.idents.map(_.name)
    if (targetNs.startsWith(prefixNs))
      return enum0.toSuccess

    //
    // The enum is not accessible.
    //
    ResolutionError.InaccessibleEnum(enum0.sym, ns0, loc).toFailure
  }

  /**
    * Successfully returns the type of the given `enum0` if it is accessible from the given namespace `ns0`.
    *
    * Otherwise fails with a resolution error.
    *
    * Internally uses [[getEnumIfAccessible]].
    */
  def getTypeIfAccessible(enum0: NamedAst.Enum, ns0: Name.NName, loc: SourceLocation): Validation[Type, ResolutionError] =
    getEnumIfAccessible(enum0, ns0, loc) map {
      case enum => Type.Enum(enum.sym, Kind.Star)
    }

  /**
    * Returns the class reflection object for the given `className`.
    */
  def lookupJvmClass(className: String, loc: SourceLocation): Validation[Class[_], ResolutionError] = try {
    Class.forName(className).toSuccess
  } catch {
    case ex: ClassNotFoundException => ResolutionError.UndefinedNativeClass(className, loc).toFailure
  }

}
<|MERGE_RESOLUTION|>--- conflicted
+++ resolved
@@ -526,14 +526,6 @@
             es <- seqM(elms.map(e => visit(e, tenv0)))
           } yield ResolvedAst.Expression.Tuple(es, tvar, loc)
 
-<<<<<<< HEAD
-=======
-        case NamedAst.Expression.ArrayNew(elm, len, tvar, loc) =>
-          for {
-            e <- visit(elm, tenv0)
-          } yield ResolvedAst.Expression.ArrayNew(e, len, tvar, loc)
-
->>>>>>> d0cee5a1
         case NamedAst.Expression.ArrayLit(elms, tvar, loc) =>
           for {
             es <- seqM(elms.map(e => visit(e, tenv0)))
@@ -541,8 +533,8 @@
 
         case NamedAst.Expression.ArrayNew(elm, len, tvar, loc) =>
           for {
-            e <- visit(elm)
-            ln <- visit(len)
+            e <- visit(elm, tenv0)
+            ln <- visit(len, tenv0)
           } yield ResolvedAst.Expression.ArrayNew(e, ln, tvar, loc)
 
         case NamedAst.Expression.ArrayLoad(base, index, tvar, loc) =>
@@ -553,60 +545,53 @@
 
         case NamedAst.Expression.ArrayStore(base, index, elm, tvar, loc) =>
           for {
-<<<<<<< HEAD
-            b <- visit(base)
-            i <- visit(index)
-            e <- visit(elm)
+            b <- visit(base, tenv0)
+            i <- visit(index, tenv0)
+            e <- visit(elm, tenv0)
           } yield ResolvedAst.Expression.ArrayStore(b, i, e, tvar, loc)
 
         case NamedAst.Expression.ArrayLength(base, tvar, loc) =>
           for {
-            b <- visit(base)
+            b <- visit(base, tenv0)
           } yield ResolvedAst.Expression.ArrayLength(b, tvar, loc)
 
         case NamedAst.Expression.ArraySlice(base, startIndex, endIndex, tvar, loc) =>
           for{
-            b <- visit(base)
-            i1 <- visit(startIndex)
-            i2 <- visit(endIndex)
+            b <- visit(base, tenv0)
+            i1 <- visit(startIndex, tenv0)
+            i2 <- visit(endIndex, tenv0)
           } yield ResolvedAst.Expression.ArraySlice(b, i1, i2, tvar, loc)
 
         case NamedAst.Expression.VectorLit(elms, tvar, loc) =>
           for {
-            es <- seqM(elms map visit)
+            es <- seqM(elms map visit, tenv0)
           } yield ResolvedAst.Expression.VectorLit(es, tvar, loc)
 
         case NamedAst.Expression.VectorNew(elm, len, tvar, loc) =>
           for {
-            e <- visit(elm)
+            e <- visit(elm, tenv0)
           } yield ResolvedAst.Expression.VectorNew(e, len, tvar, loc)
 
         case NamedAst.Expression.VectorLoad(base, index, tvar, loc) =>
           for {
-            b <- visit(base)
+            b <- visit(base, tenv0)
           } yield ResolvedAst.Expression.VectorLoad(b, index, tvar, loc)
 
         case NamedAst.Expression.VectorStore(base, index, elm, tvar, loc) =>
           for {
-            b <- visit(base)
-            e <- visit(elm)
+            b <- visit(base, tenv0)
+            e <- visit(elm, tenv0)
           } yield ResolvedAst.Expression.VectorStore(b, index, e, tvar, loc)
 
         case NamedAst.Expression.VectorLength(base, tvar, loc) =>
           for {
-            b <- visit(base)
+            b <- visit(base, tenv0)
           } yield ResolvedAst.Expression.VectorLength(b, tvar, loc)
 
         case NamedAst.Expression.VectorSlice(base, startIndex, optEndIndex, tvar, loc) =>
           for {
-            b <- visit(base)
+            b <- visit(base, tenv0)
           } yield ResolvedAst.Expression.VectorSlice(b, startIndex, optEndIndex, tvar, loc)
-=======
-            b <- visit(base, tenv0)
-            i <- visit(index, tenv0)
-            v <- visit(value, tenv0)
-          } yield ResolvedAst.Expression.ArrayStore(b, i, v, tvar, loc)
->>>>>>> d0cee5a1
 
         case NamedAst.Expression.Ref(exp, tvar, loc) =>
           for {
@@ -1175,11 +1160,7 @@
       case "BigInt" => Type.BigInt.toSuccess
       case "Str" => Type.Str.toSuccess
       case "Array" => Type.Array.toSuccess
-<<<<<<< HEAD
       case "Vector" => Type.Vector.toSuccess
-      case "Native" => Type.Native.toSuccess
-=======
->>>>>>> d0cee5a1
       case "Ref" => Type.Ref.toSuccess
 
       // Enum Types.
