/*
 * Copyright 2022 Anna Krogh, Patrick Lundvig, Christian Bonde
 *
 * Licensed under the Apache License, Version 2.0 (the "License");
 * you may not use this file except in compliance with the License.
 * You may obtain a copy of the License at
 *
 *   http://www.apache.org/licenses/LICENSE-2.0
 *
 * Unless required by applicable law or agreed to in writing, software
 * distributed under the License is distributed on an "AS IS" BASIS,
 * WITHOUT WARRANTIES OR CONDITIONS OF ANY KIND, either express or implied.
 * See the License for the specific language governing permissions and
 * limitations under the License.
 */

package ca.uwaterloo.flix.language.phase

import ca.uwaterloo.flix.api.Flix
import ca.uwaterloo.flix.language.CompilationMessage
import ca.uwaterloo.flix.language.ast.LiftedAst.Expression
import ca.uwaterloo.flix.language.ast.OccurrenceAst.Occur
import ca.uwaterloo.flix.language.ast.OccurrenceAst.Occur._
import ca.uwaterloo.flix.language.ast.Symbol.{LabelSym, VarSym}
import ca.uwaterloo.flix.language.ast.{LiftedAst, OccurrenceAst, Symbol}
import ca.uwaterloo.flix.util.Validation.ToSuccess
import ca.uwaterloo.flix.util.{ParOps, Validation}

/**
 * The occurrence analyzer collects information on variable usage
 * Marks a variable as Dead if it is not used, Once if it is used exactly once and Many otherwise
 */
object OccurrenceAnalyzer {

  /**
   * Performs occurrence analysis on the given AST `root`.
   */
  def run(root: LiftedAst.Root)(implicit flix: Flix): Validation[OccurrenceAst.Root, CompilationMessage] = flix.subphase("OccurrenceAnalyzer") {

    // Visit every definition in the program in parallel and transform to type 'OccurrenceAst.Def'
    val defs = ParOps.parMap(root.defs.values)((d: LiftedAst.Def) => visitDef(d))
    val newDefs = defs.map(kv => kv.sym -> kv).toMap

    // Visit every enum in the program and transform to type 'OccurrenceAst.Enum'
    val enums = root.enums.map { case (k, v) => k -> visitEnum(v) }

    // Reassemble the ast root.
    val result = OccurrenceAst.Root(newDefs, enums, root.reachable, root.sources)

    result.toSuccess
  }

  /**
   * Translates the given enum `enum0` to the OccurrenceAst.
   */
  private def visitEnum(enum0: LiftedAst.Enum): OccurrenceAst.Enum = {
    val cases = enum0.cases.map {
      case (k, v) =>
        k -> visitCase(v)
    }
    OccurrenceAst.Enum(enum0.ann, enum0.mod, enum0.sym, cases, enum0.tpeDeprecated, enum0.loc)
  }

  /**
   * Translates the given case `case0` to the OccurrenceAst.
   */
  private def visitCase(case0: LiftedAst.Case): OccurrenceAst.Case = {
    OccurrenceAst.Case(case0.sym, case0.tag, case0.tpeDeprecated, case0.loc)
  }

  /**
   * Visits a definition in the program and performs occurrence analysis
   */
  private def visitDef(defn: LiftedAst.Def): OccurrenceAst.Def = {
    val fparams = defn.fparams.map {
      visitFormalParam
    }
    val (e, _) = visitExp(defn.exp)
    OccurrenceAst.Def(defn.ann, defn.mod, defn.sym, fparams, e, defn.tpe, defn.loc)
  }

  /**
   * Translates the given formal param `p` to the OccurrenceAst.
   */
  private def visitFormalParam(p: LiftedAst.FormalParam): OccurrenceAst.FormalParam =
    OccurrenceAst.FormalParam(p.sym, p.mod, p.tpe, p.loc)

  /**
   * Performs occurrence analysis on the given expression `exp0`
   */
  private def visitExp(exp0: LiftedAst.Expression): (OccurrenceAst.Expression, Map[Symbol.VarSym, OccurrenceAst.Occur]) = exp0 match {
    case Expression.Unit(loc) => (OccurrenceAst.Expression.Unit(loc), Map.empty)

    case Expression.Null(tpe, loc) => (OccurrenceAst.Expression.Null(tpe, loc), Map.empty)

    case Expression.True(loc) => (OccurrenceAst.Expression.True(loc), Map.empty)

    case Expression.False(loc) => (OccurrenceAst.Expression.False(loc), Map.empty)

    case Expression.Char(lit, loc) => (OccurrenceAst.Expression.Char(lit, loc), Map.empty)

    case Expression.Float32(lit, loc) => (OccurrenceAst.Expression.Float32(lit, loc), Map.empty)

    case Expression.Float64(lit, loc) => (OccurrenceAst.Expression.Float64(lit, loc), Map.empty)

    case Expression.Int8(lit, loc) => (OccurrenceAst.Expression.Int8(lit, loc), Map.empty)

    case Expression.Int16(lit, loc) => (OccurrenceAst.Expression.Int16(lit, loc), Map.empty)

    case Expression.Int32(lit, loc) => (OccurrenceAst.Expression.Int32(lit, loc), Map.empty)

    case Expression.Int64(lit, loc) => (OccurrenceAst.Expression.Int64(lit, loc), Map.empty)

    case Expression.BigInt(lit, loc) => (OccurrenceAst.Expression.BigInt(lit, loc), Map.empty)

    case Expression.Str(lit, loc) => (OccurrenceAst.Expression.Str(lit, loc), Map.empty)

    case Expression.Var(sym, tpe, loc) => (OccurrenceAst.Expression.Var(sym, tpe, loc), Map(sym -> Once))

    case Expression.Closure(sym, freeVars, tpe, loc) =>
<<<<<<< HEAD
      val (fv, o) = freeVars.foldRight[(List[OccurrenceAst.FreeVar], Map[Symbol.VarSym, Occur])]((List.empty, Map.empty))((fv, acc) =>
        fv match {
          case LiftedAst.FreeVar(sym, tpe) =>
            (OccurrenceAst.FreeVar(sym, tpe) :: acc._1, acc._2 + (sym -> Many))
        }
      )
=======
      val (fv, o) = freeVars.foldRight[(List[OccurrenceAst.FreeVar], Map[Symbol.VarSym, Occur])]((List.empty, Map.empty)) {
        case (LiftedAst.FreeVar(sym, tpe), (fvs, o)) =>
          (OccurrenceAst.FreeVar(sym, tpe) :: fvs, o + (sym -> Many))
      }
>>>>>>> 01295088
      (OccurrenceAst.Expression.Closure(sym, fv, tpe, loc), o)

    case Expression.ApplyClo(exp, args, tpe, loc) =>
      val (e, o1) = visitExp(exp)
      val (as, o2) = visitExps(args)
      val o3 = combineAllSeq(o1, o2)
      (OccurrenceAst.Expression.ApplyClo(e, as, tpe, loc), o3)

    case Expression.ApplyDef(sym, args, tpe, loc) =>
      val (as, o1) = visitExps(args)
      (OccurrenceAst.Expression.ApplyDef(sym, as, tpe, loc), o1)

    case Expression.ApplyCloTail(exp, args, tpe, loc) =>
      val (e, o1) = visitExp(exp)
      val (as, o2) = visitExps(args)
      val o3 = combineAllSeq(o1, o2)
      (OccurrenceAst.Expression.ApplyCloTail(e, as, tpe, loc), o3)

    case Expression.ApplyDefTail(sym, args, tpe, loc) =>
      val (as, o) = visitExps(args)
      (OccurrenceAst.Expression.ApplyDefTail(sym, as, tpe, loc), o)

    case Expression.ApplySelfTail(sym, formals, actuals, tpe, loc) =>
      val (as, o) = visitExps(actuals)
      val f = formals.map {
        case LiftedAst.FormalParam(sym, mod, tpe, loc) => OccurrenceAst.FormalParam(sym, mod, tpe, loc)
      }
      (OccurrenceAst.Expression.ApplySelfTail(sym, f, as, tpe, loc), o)

    case Expression.Unary(sop, op, exp, tpe, loc) =>
      val (e, o) = visitExp(exp)
      (OccurrenceAst.Expression.Unary(sop, op, e, tpe, loc), o)

    case Expression.Binary(sop, op, exp1, exp2, tpe, loc) =>
      val (e1, o1) = visitExp(exp1)
      val (e2, o2) = visitExp(exp2)
      val o3 = combineAllSeq(o1, o2)
      (OccurrenceAst.Expression.Binary(sop, op, e1, e2, tpe, loc), o3)

    case Expression.IfThenElse(exp1, exp2, exp3, tpe, loc) =>
      val (e1, o1) = visitExp(exp1)
      val (e2, o2) = visitExp(exp2)
      val (e3, o3) = visitExp(exp3)
      val o4 = combineAllBranch(o1, combineAllBranch(o2, o3))
      (OccurrenceAst.Expression.IfThenElse(e1, e2, e3, tpe, loc), o4)

    case Expression.Branch(exp, branches, tpe, loc) =>
      val (e1, o1) = visitExp(exp)
      val (o2, bs) = branches.foldLeft(Map[VarSym, Occur](), Map[LabelSym, OccurrenceAst.Expression]())((acc, b) => {
        val (oacc, bsacc) = acc
        b match {
          case (sym, exp1) =>
            val (e2, o3) = visitExp(exp1)
            val o4 = combineAllBranch(oacc, o3)
            val bs = bsacc + (sym -> e2)
            (o4, bs)
        }
      })
      val o5 = combineAllSeq(o1, o2)
      (OccurrenceAst.Expression.Branch(e1, bs, tpe, loc), o5)

    case Expression.JumpTo(sym, tpe, loc) => (OccurrenceAst.Expression.JumpTo(sym, tpe, loc), Map.empty)

    case Expression.Let(sym, exp1, exp2, tpe, purity, loc) =>
      val (e1, o1) = visitExp(exp1)
      val (e2, o2) = visitExp(exp2)
      val o3 = combineAllSeq(o1, o2)
      val occur = o3.getOrElse(sym, Dead)
      val o4 = o3 - sym
      (OccurrenceAst.Expression.Let(sym, e1, e2, occur, tpe, purity, loc), o4)

    case Expression.LetRec(varSym, index, defSym, exp1, exp2, tpe, loc) =>
      val (e1, o1) = visitExp(exp1)
      val (e2, o2) = visitExp(exp2)
      val o3 = combineAllSeq(o1, o2)
      (OccurrenceAst.Expression.LetRec(varSym, index, defSym, e1, e2, tpe, loc), o3)

    case Expression.Is(sym, tag, exp, loc) =>
      val (e, o) = visitExp(exp)
      (OccurrenceAst.Expression.Is(sym, tag, e, loc), o)

    case Expression.Tag(sym, tag, exp, tpe, loc) =>
      val (e, o) = visitExp(exp)
      (OccurrenceAst.Expression.Tag(sym, tag, e, tpe, loc), o)

    case Expression.Untag(sym, tag, exp, tpe, loc) =>
      val (e, o) = visitExp(exp)
      (OccurrenceAst.Expression.Untag(sym, tag, e, tpe, loc), o)

    case Expression.Index(base, offset, tpe, loc) =>
      val (b, o) = visitExp(base)
      (OccurrenceAst.Expression.Index(b, offset, tpe, loc), o)

    case Expression.Tuple(elms, tpe, loc) =>
      val (es, o) = visitExps(elms)
      (OccurrenceAst.Expression.Tuple(es, tpe, loc), o)

    case Expression.RecordEmpty(tpe, loc) => (OccurrenceAst.Expression.RecordEmpty(tpe, loc), Map.empty)

    case Expression.RecordSelect(exp, field, tpe, loc) =>
      val (e, o) = visitExp(exp)
      (OccurrenceAst.Expression.RecordSelect(e, field, tpe, loc), o)

    case Expression.RecordExtend(field, value, rest, tpe, loc) =>
      val (v, o1) = visitExp(value)
      val (r, o2) = visitExp(rest)
      val o3 = combineAllSeq(o1, o2)
      (OccurrenceAst.Expression.RecordExtend(field, v, r, tpe, loc), o3)

    case Expression.RecordRestrict(field, rest, tpe, loc) =>
      val (r, o) = visitExp(rest)
      (OccurrenceAst.Expression.RecordRestrict(field, r, tpe, loc), o)

    case Expression.ArrayLit(elms, tpe, loc) =>
      val (es, o) = visitExps(elms)
      (OccurrenceAst.Expression.ArrayLit(es, tpe, loc), o)

    case Expression.ArrayNew(elm, len, tpe, loc) =>
      val (e, o1) = visitExp(elm)
      val (l, o2) = visitExp(len)
      val o3 = combineAllSeq(o1, o2)
      (OccurrenceAst.Expression.ArrayNew(e, l, tpe, loc), o3)

    case Expression.ArrayLoad(base, index, tpe, loc) =>
      val (b, o1) = visitExp(base)
      val (i, o2) = visitExp(index)
      val o3 = combineAllSeq(o1, o2)
      (OccurrenceAst.Expression.ArrayLoad(b, i, tpe, loc), o3)

    case Expression.ArrayStore(base, index, elm, tpe, loc) =>
      val (b, o1) = visitExp(base)
      val (i, o2) = visitExp(index)
      val (e, o3) = visitExp(elm)
      val o4 = combineAllSeq(o1, combineAllSeq(o2, o3))
      (OccurrenceAst.Expression.ArrayStore(b, i, e, tpe, loc), o4)

    case Expression.ArrayLength(base, tpe, loc) =>
      val (b, o) = visitExp(base)
      (OccurrenceAst.Expression.ArrayLength(b, tpe, loc), o)

    case Expression.ArraySlice(base, beginIndex, endIndex, tpe, loc) =>
      val (b, o1) = visitExp(base)
      val (i1, o2) = visitExp(beginIndex)
      val (i2, o3) = visitExp(endIndex)
      val o4 = combineAllSeq(o1, combineAllSeq(o2, o3))
      (OccurrenceAst.Expression.ArraySlice(b, i1, i2, tpe, loc), o4)

    case Expression.Ref(exp, tpe, loc) =>
      val (e, o) = visitExp(exp)
      (OccurrenceAst.Expression.Ref(e, tpe, loc), o)

    case Expression.Deref(exp, tpe, loc) =>
      val (e, o) = visitExp(exp)
      (OccurrenceAst.Expression.Deref(e, tpe, loc), o)

    case Expression.Assign(exp1, exp2, tpe, loc) =>
      val (e1, o1) = visitExp(exp1)
      val (e2, o2) = visitExp(exp2)
      val o3 = combineAllSeq(o1, o2)
      (OccurrenceAst.Expression.Assign(e1, e2, tpe, loc), o3)

    case Expression.Cast(exp, tpe, loc) =>
      val (e, o) = visitExp(exp)
      (OccurrenceAst.Expression.Cast(e, tpe, loc), o)

    case Expression.TryCatch(exp, rules, tpe, loc) =>
      val (e, o1) = visitExp(exp)
      val (rs, o2) = rules.map {
        case LiftedAst.CatchRule(sym, clazz, exp) =>
          val (e, o3) = visitExp(exp)
          (OccurrenceAst.CatchRule(sym, clazz, e), o3)
      }.unzip
      val o4 = o2.foldLeft(o1)((acc, o5) => combineAllSeq(acc, o5))
      (OccurrenceAst.Expression.TryCatch(e, rs, tpe, loc), o4)

    case Expression.InvokeConstructor(constructor, args, tpe, loc) =>
      val (as, o) = visitExps(args)
      (OccurrenceAst.Expression.InvokeConstructor(constructor, as, tpe, loc), o)

    case Expression.InvokeMethod(method, exp, args, tpe, loc) =>
      val (e, o1) = visitExp(exp)
      val (as, o2) = visitExps(args)
      val o3 = combineAllSeq(o1, o2)
      (OccurrenceAst.Expression.InvokeMethod(method, e, as, tpe, loc), o3)

    case Expression.InvokeStaticMethod(method, args, tpe, loc) =>
      val (as, o) = visitExps(args)
      (OccurrenceAst.Expression.InvokeStaticMethod(method, as, tpe, loc), o)

    case Expression.GetField(field, exp, tpe, loc) =>
      val (e, o) = visitExp(exp)
      (OccurrenceAst.Expression.GetField(field, e, tpe, loc), o)

    case Expression.PutField(field, exp1, exp2, tpe, loc) =>
      val (e1, o1) = visitExp(exp1)
      val (e2, o2) = visitExp(exp2)
      val o3 = combineAllSeq(o1, o2)
      (OccurrenceAst.Expression.PutField(field, e1, e2, tpe, loc), o3)

    case Expression.GetStaticField(field, tpe, loc) =>
      (OccurrenceAst.Expression.GetStaticField(field, tpe, loc), Map.empty)

    case Expression.PutStaticField(field, exp, tpe, loc) =>
      val (e, o) = visitExp(exp)
      (OccurrenceAst.Expression.PutStaticField(field, e, tpe, loc), o)

    case Expression.NewChannel(exp, tpe, loc) =>
      val (e, o) = visitExp(exp)
      (OccurrenceAst.Expression.NewChannel(e, tpe, loc), o)

    case Expression.GetChannel(exp, tpe, loc) =>
      val (e, o) = visitExp(exp)
      (OccurrenceAst.Expression.GetChannel(e, tpe, loc), o)

    case Expression.PutChannel(exp1, exp2, tpe, loc) =>
      val (e1, o1) = visitExp(exp1)
      val (e2, o2) = visitExp(exp2)
      val o3 = combineAllSeq(o1, o2)
      (OccurrenceAst.Expression.PutChannel(e1, e2, tpe, loc), o3)

    case Expression.SelectChannel(rules, default, tpe, loc) =>
      val (rs, o1, o2) = rules.map(r => {
        val (c, o3) = visitExp(r.chan)
        val (e, o4) = visitExp(r.exp)
        (OccurrenceAst.SelectChannelRule(r.sym, c, e), o3, o4)
      }).unzip3

      val o5 = o1.foldLeft(Map[VarSym, Occur]())((acc, o6) => combineAllSeq(acc, o6))
      val o7 = o2.foldLeft(Map[VarSym, Occur]())((acc, o8) => combineAllBranch(acc, o8))

      val (d1, o9) = default.map(visitExp).unzip
      val o10 = combineAllBranch(o9.getOrElse(Map.empty), o7)

      val o11 = combineAllSeq(o5, o10)
      (OccurrenceAst.Expression.SelectChannel(rs, d1, tpe, loc), o11)

    case Expression.Spawn(exp, tpe, loc) =>
      val (e, o1) = visitExp(exp)
      (OccurrenceAst.Expression.Spawn(e, tpe, loc), o1)

    case Expression.Lazy(exp, tpe, loc) =>
      val (e, o1) = visitExp(exp)
      (OccurrenceAst.Expression.Lazy(e, tpe, loc), o1)

    case Expression.Force(exp, tpe, loc) =>
      val (e, o1) = visitExp(exp)
      (OccurrenceAst.Expression.Force(e, tpe, loc), o1)

    case Expression.HoleError(sym, tpe, loc) =>
      (OccurrenceAst.Expression.HoleError(sym, tpe, loc), Map.empty)

    case Expression.MatchError(tpe, loc) =>
      (OccurrenceAst.Expression.MatchError(tpe, loc), Map.empty)
  }

  /**
   * Performs occurrence analysis on a list of expressions 'exps' and merges occurrences
   */
  private def visitExps(exps: List[LiftedAst.Expression]): (List[OccurrenceAst.Expression], Map[Symbol.VarSym, Occur]) = {
    val (es, o1) = exps.map(visitExp).unzip
    val o2 = o1.foldLeft(Map[VarSym, Occur]())((acc, o3) => combineAllSeq(acc, o3))
    (es, o2)
  }

  /**
   * Combines the 2 maps `m1` and `m2` of the type (Symbol -> Occur) into a single map of same type using the function `combineBranches`.
   */
  private def combineAllBranch(m1: Map[VarSym, Occur], m2: Map[VarSym, Occur]): Map[VarSym, Occur] = {
    combineAll(m1, m2, combineBranch)
  }

  /**
   * Combines the 2 maps `m1` and `m2` of the type (Symbol -> Occur) into a single map of same type using the function `combine`.
   */
  private def combineAllSeq(m1: Map[VarSym, Occur], m2: Map[VarSym, Occur]): Map[VarSym, Occur] = {
    combineAll(m1, m2, combineSeq)
  }

  /**
   * Combines the 2 maps `m1` and `m2` of the type (Symbol -> Occur) into a single map of same type using the argument `combine`.
   */
  private def combineAll(m1: Map[VarSym, Occur], m2: Map[VarSym, Occur], combine: (Occur, Occur) => Occur): Map[VarSym, Occur] = {
    (m1.keys ++ m2.keys).foldLeft[Map[VarSym, Occur]](Map.empty) {
      case (acc, k) =>
        val occur = combine(m1.getOrElse(k, Dead), m2.getOrElse(k, Dead))
        acc + (k -> occur)
    }
  }

  /**
   * Combines two occurrences `o1` and `o2` of type Occur into a single occurrence.
   */
  private def combineSeq(o1: Occur, o2: Occur): Occur = (o1, o2) match {
    case (Dead, _) => o2
    case (_, Dead) => o1
    case _ => Many
  }

  /**
   * Combines two occurrences `o1` and `o2` of type Occur into a single occurrence based on ManyBranches logic.
   * ManyBranches can be IfThenElse, Branches, and SelectChannel
   */
  private def combineBranch(o1: Occur, o2: Occur): Occur = (o1, o2) match {
    case (Dead, _) => o2
    case (_, Dead) => o1
    case (Once, Once) => ManyBranch
    case (Once, ManyBranch) => ManyBranch
    case (ManyBranch, Once) => ManyBranch
    case (ManyBranch, ManyBranch) => ManyBranch
    case _ => Many
  }
}

<|MERGE_RESOLUTION|>--- conflicted
+++ resolved
@@ -118,19 +118,10 @@
     case Expression.Var(sym, tpe, loc) => (OccurrenceAst.Expression.Var(sym, tpe, loc), Map(sym -> Once))
 
     case Expression.Closure(sym, freeVars, tpe, loc) =>
-<<<<<<< HEAD
-      val (fv, o) = freeVars.foldRight[(List[OccurrenceAst.FreeVar], Map[Symbol.VarSym, Occur])]((List.empty, Map.empty))((fv, acc) =>
-        fv match {
-          case LiftedAst.FreeVar(sym, tpe) =>
-            (OccurrenceAst.FreeVar(sym, tpe) :: acc._1, acc._2 + (sym -> Many))
-        }
-      )
-=======
       val (fv, o) = freeVars.foldRight[(List[OccurrenceAst.FreeVar], Map[Symbol.VarSym, Occur])]((List.empty, Map.empty)) {
         case (LiftedAst.FreeVar(sym, tpe), (fvs, o)) =>
           (OccurrenceAst.FreeVar(sym, tpe) :: fvs, o + (sym -> Many))
       }
->>>>>>> 01295088
       (OccurrenceAst.Expression.Closure(sym, fv, tpe, loc), o)
 
     case Expression.ApplyClo(exp, args, tpe, loc) =>
