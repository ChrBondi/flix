--- conflicted
+++ resolved
@@ -216,11 +216,7 @@
       flix.setFormatter(AnsiTerminalFormatter)
 
     flix.disableEffect = cmdOpts.disableEffects
-<<<<<<< HEAD
-    flix.optmizerLoopCount = cmdOpts.optimizerLoopCount
-=======
     flix.optmizerLoopCount = cmdOpts.optimizerLoopCount.getOrElse(2)
->>>>>>> 7862fbda
 
     // evaluate main.
     val timer = new Timer(flix.compile())
@@ -295,11 +291,7 @@
                      xstrictmono: Boolean = false,
                      files: Seq[File] = Seq(),
                      disableEffects: Boolean = false,
-<<<<<<< HEAD
-                     optimizerLoopCount: Int = 2
-=======
                      optimizerLoopCount: Option[Int] = None
->>>>>>> 7862fbda
                     )
 
   /**
@@ -460,11 +452,7 @@
       opt[Unit]("disable-effect").action((_, c) => c.copy(disableEffects = true)).
         text("disables the effect system for inlining")
 
-<<<<<<< HEAD
-      opt[Int]("loop-count").action((i, c) => c.copy(optimizerLoopCount = i)).
-=======
       opt[Int]("loop-count").action((i, c) => c.copy(optimizerLoopCount = Some(i))).
->>>>>>> 7862fbda
         text("How many iterations the optimizer runs in")
       note("")
 
